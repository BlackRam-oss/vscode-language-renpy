import { performance } from "perf_hooks";
import { LogLevel, DecorationOptions, Disposable, ExtensionContext, MarkdownString, Uri, window, workspace } from "vscode";
import { CharacterTokenType, LiteralTokenType, EntityTokenType, EscapedCharacterTokenType, KeywordTokenType, MetaTokenType, OperatorTokenType } from "./renpy-tokens";
import { TokenTree, tokenTypeToStringMap } from "./token-definitions";
import { Tokenizer } from "./tokenizer";
import { logMessage, logToast } from "../logger";

let timeout: NodeJS.Timeout | undefined = undefined;

const keywordDecorationType = window.createTextEditorDecorationType({
    borderWidth: "1px",
    borderStyle: "solid",
    borderColor: "#569cd6",
});

const controlKeywordDecorationType = window.createTextEditorDecorationType({
    borderWidth: "1px",
    borderStyle: "solid",
    borderColor: "#C586C0",
});

const entityDecorationType = window.createTextEditorDecorationType({
    borderWidth: "1px",
    borderStyle: "solid",
    borderColor: "#9CDCFE",
    fontWeight: "bold",
});

const typeDecorationType = window.createTextEditorDecorationType({
    borderWidth: "1px",
    borderStyle: "solid",
    borderColor: "#4EC9B0",
});

const functionDecorationType = window.createTextEditorDecorationType({
    borderWidth: "1px",
    borderStyle: "solid",
    borderColor: "#DCDCAA",
});

const variableDecorationType = window.createTextEditorDecorationType({
    borderWidth: "1px",
    borderStyle: "solid",
    borderColor: "#9CDCFE",
});

const metaDecorationType = window.createTextEditorDecorationType({
    borderWidth: "1px",
    borderStyle: "solid",
    borderColor: "#D4D4D4",
    fontWeight: "bold",
});

const commentDecorationType = window.createTextEditorDecorationType({
    borderWidth: "1px",
    borderStyle: "solid",
    borderColor: "#6A9955",
});

const stringDecorationType = window.createTextEditorDecorationType({
    borderWidth: "1px",
    borderStyle: "solid",
    borderColor: "#ce9178",
});

const constantDecorationType = window.createTextEditorDecorationType({
    borderWidth: "1px",
    borderStyle: "solid",
    borderColor: "#DCDCAA",
    fontWeight: "bold",
    //Constants and enums: "#4FC1FF"
});

const colorDecorationType = window.createTextEditorDecorationType({
    borderWidth: "1px",
    borderStyle: "solid",
    borderColor: "#9CDCFE",
});

const numberDecorationType = window.createTextEditorDecorationType({
    borderWidth: "1px",
    borderStyle: "solid",
    borderColor: "#b5cea8",
    //Constants and enums: "#4FC1FF"
});

const operatorDecorationType = window.createTextEditorDecorationType({
    borderWidth: "1px",
    borderStyle: "solid",
    borderColor: "#D4D4D4",
});

const characterDecorationType = window.createTextEditorDecorationType({
    borderWidth: "1px",
    borderStyle: "solid",
    borderColor: "#569cd6",
    backgroundColor: "#569cd633",
});

const specialCharacterDecorationType = window.createTextEditorDecorationType({
    borderWidth: "1px",
    borderStyle: "solid",
    borderColor: "#569cd6",
});

const escCharacterDecorationType = window.createTextEditorDecorationType({
    borderWidth: "1px",
    borderStyle: "solid",
    borderColor: "#d7ba7d",
});

const errorDecorationType = window.createTextEditorDecorationType({
    borderWidth: "1px",
    borderStyle: "dotted",
    borderColor: "#f44747",
    textDecoration: "underline wavy red 2px",
});

const deprecatedDecorationType = window.createTextEditorDecorationType({
    borderWidth: "1px",
    borderStyle: "dotted",
    borderColor: "#f44747",
    textDecoration: "underline wavy yellow 2px",
});

const allDecorationTypes = [
    keywordDecorationType,
    controlKeywordDecorationType,
    typeDecorationType,
    functionDecorationType,
    variableDecorationType,
    entityDecorationType,
    commentDecorationType,
    stringDecorationType,
    metaDecorationType,
    constantDecorationType,
    numberDecorationType,
    colorDecorationType,
    operatorDecorationType,
    characterDecorationType,
    specialCharacterDecorationType,
    escCharacterDecorationType,
    errorDecorationType,
];

let tokenCache: TokenTree;
let documentVersion = -1;
let documentUri: Uri | null = null;

let textChangedEvent: Disposable | null = null;
let activeEditorChangedEvent: Disposable | null = null;

export async function registerDebugDecorator(context: ExtensionContext) {
    await triggerUpdateDecorations();

    // A TextDocument was changed
    context.subscriptions.push(
        (textChangedEvent = workspace.onDidChangeTextDocument(async (event) => {
            const activeEditor = window.activeTextEditor;

            if (activeEditor && event.document === activeEditor.document) {
                await triggerUpdateDecorations(true);
            }
        })),
    );

    // The active text editor was changed
    context.subscriptions.push(
        (activeEditorChangedEvent = window.onDidChangeActiveTextEditor(async () => {
            await triggerUpdateDecorations();
        })),
    );
}

export function unregisterDebugDecorator() {
    textChangedEvent?.dispose();
    activeEditorChangedEvent?.dispose();

    const activeEditor = window.activeTextEditor;
    if (!activeEditor) {
        return;
    }

    // Clear all decorations
    allDecorationTypes.forEach((x) => activeEditor.setDecorations(x, []));
}

async function updateDecorations() {
    const activeEditor = window.activeTextEditor;
    if (!activeEditor) {
        return;
    }

    if (documentVersion !== activeEditor.document.version || documentUri !== activeEditor.document.uri || tokenCache.count() === 0) {
        documentVersion = activeEditor.document.version;
        documentUri = activeEditor.document.uri;

        // Update tokens only if document has changed
        const t0 = performance.now();
        tokenCache = await Tokenizer.tokenizeDocument(activeEditor.document);
        const t1 = performance.now();

        logToast(LogLevel.Info, `DocumentTokenizer took ${(t1 - t0).toFixed(2)} milliseconds to complete.`);
    }

    const tokens = tokenCache;

    const keywords: DecorationOptions[] = [];
    const controlKeywords: DecorationOptions[] = [];

    const types: DecorationOptions[] = [];
    const functions: DecorationOptions[] = [];
    const variables: DecorationOptions[] = [];
    const otherEntities: DecorationOptions[] = [];

    const comments: DecorationOptions[] = [];
    const strings: DecorationOptions[] = [];
    const otherMeta: DecorationOptions[] = [];

    const numbers: DecorationOptions[] = [];
    const colors: DecorationOptions[] = [];
    const otherConstants: DecorationOptions[] = [];

    const operators: DecorationOptions[] = [];
    const characters: DecorationOptions[] = [];
    const specialCharacters: DecorationOptions[] = [];
    const escCharacters: DecorationOptions[] = [];

    const errors: DecorationOptions[] = [];
    const deprecated: DecorationOptions[] = [];

    tokens.forEach((node) => {
        const token = node.token;
        if (!token) {
            return;
        }

        const range = token.getVSRange();
        const content = activeEditor?.document.getText(range);

        const decoration: DecorationOptions = {
            range: range,
            hoverMessage: {
                language: "text",
                value: `${token.isMetaToken() ? "MetaToken" : "Token"}: ${tokenTypeToStringMap[token.type]}(id: ${token.type})
Start: {Line: ${range.start.line + 1}, Char: ${range.start.character + 1}}
End: {Line: ${range.end.line + 1}, Char: ${range.end.character + 1}}
Content: {${content?.replaceAll("\n", "\\n")}}`,
            },
        };

        // Debug line and char numbers
        const start = activeEditor?.document.positionAt(token.startPos.charStartOffset);
        const end = activeEditor?.document.positionAt(token.endPos.charStartOffset);
        if (range.start.line !== start.line) {
            logMessage(
                LogLevel.Error,
                `Start line number is incorrect!. Got: ${range.start.line + 1}, expected: ${start.line + 1}. On token:
${(decoration.hoverMessage as MarkdownString).value}`,
            );
        }

        if (range.end.line !== end.line) {
            logMessage(
                LogLevel.Error,
                `End line number is incorrect!. Got: ${range.end.line + 1}, expected: ${end.line + 1}. On token:
${(decoration.hoverMessage as MarkdownString).value}`,
            );
        }

        // Debug char numbers
        if (range.start.character !== start.character) {
            logMessage(
                LogLevel.Error,
                `Start char number is incorrect!. Got: ${range.start.character + 1}, expected: ${start.character + 1}. On token:
${(decoration.hoverMessage as MarkdownString).value}`,
            );
        }

        if (range.end.character !== end.character) {
            logMessage(
                LogLevel.Error,
                `End char number is incorrect!. Got: ${range.end.character + 1}, expected: ${end.character + 1}. On token:
${(decoration.hoverMessage as MarkdownString).value}`,
            );
        }

        switch (token.type) {
            case KeywordTokenType.Init: // Python statement keywords
            case KeywordTokenType.Offset:
            case KeywordTokenType.Python:
            case KeywordTokenType.Hide:
            case KeywordTokenType.Early:
            case KeywordTokenType.Define:
            case KeywordTokenType.Default:
            case KeywordTokenType.Label: // Renpy keywords
            case KeywordTokenType.Menu:
            case KeywordTokenType.Pause:
            case KeywordTokenType.Style:
            case KeywordTokenType.Screen:
            case KeywordTokenType.Scene:
            case KeywordTokenType.Camera:
            case KeywordTokenType.Show:
            case KeywordTokenType.Image:
            case KeywordTokenType.Layeredimage:
            case KeywordTokenType.Window:
            case KeywordTokenType.Frame:
            case KeywordTokenType.Transform:
            case KeywordTokenType.Translate:
            case KeywordTokenType.Extend:
            case KeywordTokenType.NVLClear:
            case KeywordTokenType.Voice: // Audio
            case KeywordTokenType.Sound:
            case KeywordTokenType.Play:
            case KeywordTokenType.Queue:
            case KeywordTokenType.Stop:
            case KeywordTokenType.Fadeout:
            case KeywordTokenType.Set: // Renpy sub expression keywords
            case KeywordTokenType.Expression:
            case KeywordTokenType.Animation:
            case KeywordTokenType.From:
            case KeywordTokenType.Time:
            case KeywordTokenType.Repeat:
            case KeywordTokenType.DollarSign:
            case KeywordTokenType.Sensitive:
            case KeywordTokenType.Text:
            case KeywordTokenType.Other:
            case KeywordTokenType.OtherPython:
            case KeywordTokenType.OtherAudio:
            case KeywordTokenType.Layer:
            case KeywordTokenType.Always:
            case KeywordTokenType.Group:
            case KeywordTokenType.Attribute:
            case KeywordTokenType.Nopredict:
            case KeywordTokenType.Take: // Renpy style sub-expression keywords
            case KeywordTokenType.Del:
            case KeywordTokenType.Clear:
            case KeywordTokenType.Variant:
            case KeywordTokenType.Vbox: // Renpy screen sub-expression keywords
            case KeywordTokenType.Hbox:
            case KeywordTokenType.Fixed: // [52-73] Are control flow keywords
            case KeywordTokenType.Warp: // ATL keywords
            case KeywordTokenType.Circles:
            case KeywordTokenType.Clockwise:
            case KeywordTokenType.Counterclockwise:
            case KeywordTokenType.Event:
            case KeywordTokenType.On:
            case KeywordTokenType.Function:
            case KeywordTokenType.Import: // Python keywords
            case KeywordTokenType.Class:
            case KeywordTokenType.Metaclass:
            case KeywordTokenType.Lambda:
            case KeywordTokenType.Async:
            case KeywordTokenType.Def:
            case KeywordTokenType.Global:
            case KeywordTokenType.Nonlocal:
            case LiteralTokenType.Boolean: // Language keywords
            case OperatorTokenType.And:
            case OperatorTokenType.Or:
            case OperatorTokenType.Not:
            case OperatorTokenType.Is:
            case OperatorTokenType.IsNot:
            case OperatorTokenType.NotIn:
                keywords.push(decoration);
                break;

            case KeywordTokenType.At: // Renpy control flow keywords
            case KeywordTokenType.As:
            case KeywordTokenType.With:
            case KeywordTokenType.Onlayer:
            case KeywordTokenType.Zorder:
            case KeywordTokenType.Behind:
            case KeywordTokenType.If: // Conditional control flow keywords
            case KeywordTokenType.Elif:
            case KeywordTokenType.Else:
            case KeywordTokenType.In: // Control flow keywords
            case KeywordTokenType.For:
            case KeywordTokenType.While:
            case KeywordTokenType.Pass:
            case KeywordTokenType.Return:
            case KeywordTokenType.Jump:
            case KeywordTokenType.Call:
            case KeywordTokenType.Contains:
            case KeywordTokenType.Parallel:
            case KeywordTokenType.Block:
            case KeywordTokenType.Choice:
                controlKeywords.push(decoration);
                break;

            case EntityTokenType.ClassName: // Types
            case EntityTokenType.InheritedClassName:
            case EntityTokenType.TypeName:
            case EntityTokenType.NamespaceName:
                types.push(decoration);
                break;

            // Functions
            case EntityTokenType.FunctionName:
            case EntityTokenType.EventName:
                functions.push(decoration);
                break;

            // Variables
            case EntityTokenType.Identifier:
            case EntityTokenType.StyleName:
            case EntityTokenType.TransformName:
            case EntityTokenType.ImageName:
            case EntityTokenType.TextName:
            case EntityTokenType.AudioName:
            case EntityTokenType.CharacterName:
            case EntityTokenType.LayeredimageName:
            case EntityTokenType.LanguageName:
            case EntityTokenType.PropertyName:
                variables.push(decoration);
                break;

            // Other entities
            case EntityTokenType.TagName:
                otherEntities.push(decoration);
                break;

            // Comments
            case MetaTokenType.Comment:
            case MetaTokenType.CommentCodeTag:
            case MetaTokenType.CommentRegionTag:
            case MetaTokenType.TypehintComment:
            case MetaTokenType.TypehintDirective:
            case MetaTokenType.TypehintIgnore:
            case MetaTokenType.TypehintType:
            case MetaTokenType.TypehintPunctuation:
            case MetaTokenType.TypehintVariable:
            case MetaTokenType.Docstring:
                comments.push(decoration);
                break;

            case MetaTokenType.StringBegin:
            case MetaTokenType.StringEnd:
            case MetaTokenType.SimpleExpression:
<<<<<<< HEAD
=======
            case MetaTokenType.LayeredimageBlock:
            case MetaTokenType.LayeredimageStatement:
            case MetaTokenType.LayeredimageParameters:
            case MetaTokenType.LayeredimageGroupStatement:
            case MetaTokenType.LayeredimageGroupParameters:
            case MetaTokenType.LayeredimageAttributeStatement:
            case MetaTokenType.LayeredimageAttributeParameters:
            case MetaTokenType.TranslateBlock:
            case MetaTokenType.TranslateStatement:
            case MetaTokenType.TranslateParameters:
            case MetaTokenType.ScreenCall:
>>>>>>> a92da180
            case MetaTokenType.RenpyBlock:
            case MetaTokenType.CodeBlock:
            case MetaTokenType.PythonLine:
            case MetaTokenType.PythonBlock:
            case MetaTokenType.PythonExpression:
            case MetaTokenType.Arguments:
            case MetaTokenType.EmptyString:
            case MetaTokenType.StringTag:
            case MetaTokenType.TagBlock:
            case MetaTokenType.TaggedString:
            case MetaTokenType.Placeholder:
            case MetaTokenType.MenuStatement:
            case MetaTokenType.MenuBlock:
            case MetaTokenType.MenuOption:
            case MetaTokenType.MenuOptionBlock:
            case MetaTokenType.LabelStatement:
            case MetaTokenType.LabelCall:
            case MetaTokenType.LabelAccess:
            case MetaTokenType.BehindStatement:
            case MetaTokenType.OnlayerStatement:
            case MetaTokenType.ZorderStatement:
            case MetaTokenType.AtStatement:
            case MetaTokenType.AsStatement:
            case MetaTokenType.WithStatement:
            case MetaTokenType.ImageStatement:
            case MetaTokenType.CameraStatement:
            case MetaTokenType.SceneStatement:
            case MetaTokenType.ShowStatement:
            case MetaTokenType.HideStatement:
            case MetaTokenType.CallStatement:
            case MetaTokenType.CallArguments:
            case MetaTokenType.FromClause:
            case MetaTokenType.FromArguments:
            case MetaTokenType.JumpStatement:
            case MetaTokenType.PlayAudioStatement:
            case MetaTokenType.QueueAudioStatement:
            case MetaTokenType.StopAudioStatement:
            case MetaTokenType.ScreenStatement:
            case MetaTokenType.ScreenSensitive:
            case MetaTokenType.ScreenFrame:
            case MetaTokenType.ScreenFrameStatement:
            case MetaTokenType.ScreenFixed:
            case MetaTokenType.ScreenFixedStatement:
            case MetaTokenType.ScreenWindow:
            case MetaTokenType.ScreenWindowStatement:
            case MetaTokenType.ScreenText:
            case MetaTokenType.ScreenBlock:
            case MetaTokenType.ScreenVboxStatement:
            case MetaTokenType.ScreenHboxStatement:
            case MetaTokenType.StyleStatement:
            case MetaTokenType.StyleParameters:
            case MetaTokenType.StyleBlock:
            case MetaTokenType.NarratorSayStatement:
            case MetaTokenType.SayStatement:
            case MetaTokenType.CharacterNameString:
            case MetaTokenType.SayNarrator:
            case MetaTokenType.SayCharacter:
            case MetaTokenType.AtParameters:
            case MetaTokenType.AsParameters:
            case MetaTokenType.BehindParameters:
            case MetaTokenType.OnlayerParameters:
            case MetaTokenType.WithParameters:
            case MetaTokenType.ZorderParameters:
            case MetaTokenType.PauseStatement:
            case MetaTokenType.PauseParameters:
            case MetaTokenType.ATLBlock:
            case MetaTokenType.ATLChoiceBlock:
            case MetaTokenType.TransformBlock:
            case MetaTokenType.ATLContains:
            case MetaTokenType.ATLWith:
            case MetaTokenType.ATLEvent:
            case MetaTokenType.ATLFunction:
            case MetaTokenType.ATLWarper:
            case MetaTokenType.ATLOnStatement:
            case MetaTokenType.ATLOnParameters:
            case MetaTokenType.ATLChoiceStatement:
            case MetaTokenType.ATLChoiceParameters:
            case MetaTokenType.ATLBlockStatement:
            case MetaTokenType.ATLParallelStatement:
            case MetaTokenType.ATLContainsStatement:
            case MetaTokenType.TransformStatement:
            case MetaTokenType.TransformParameters:
            case MetaTokenType.MemberAccess:
            case MetaTokenType.ItemAccess:
            case MetaTokenType.IndexedName:
            case MetaTokenType.DataAttribute:
            case MetaTokenType.ClassDefinition:
            case MetaTokenType.ClassInheritance:
            case MetaTokenType.FunctionDefinition:
            case MetaTokenType.LambdaFunction:
            case MetaTokenType.FunctionLambdaParameters:
            case MetaTokenType.FunctionParameters:
            case MetaTokenType.FunctionDecorator:
            case MetaTokenType.FunctionCall:
            case MetaTokenType.FunctionCallGeneric:
            case MetaTokenType.Fstring:
            case MetaTokenType.InterpolateFlags:
            case MetaTokenType.ControlFlowKeyword:
            case MetaTokenType.LogicalOperatorKeyword:
            case MetaTokenType.Operator:
            case MetaTokenType.ArithmeticOperator:
            case MetaTokenType.BitwiseOperatorKeyword:
            case MetaTokenType.ComparisonOperatorKeyword:
            case MetaTokenType.ConstantLiteral:
            case MetaTokenType.ConstantNumeric:
            case MetaTokenType.ConstantCaps:
            case MetaTokenType.BuiltinExceptionType:
            case MetaTokenType.BuiltinType:
            case MetaTokenType.MagicVariable:
            case MetaTokenType.EscapeSequence:
            case MetaTokenType.FormatPercent:
            case MetaTokenType.FormatBrace:
            case MetaTokenType.StringStorageType:
            case MetaTokenType.FormatStorageType:
            case MetaTokenType.ImaginaryNumberStorageType:
            case MetaTokenType.NumberStorageType:
            case MetaTokenType.ClassStorageType:
            case MetaTokenType.CommentBegin:
            case MetaTokenType.CommentEnd:
            case MetaTokenType.Backreference:
            case MetaTokenType.BackreferenceNamed:
            case MetaTokenType.CharacterSet:
            case MetaTokenType.Named:
            case MetaTokenType.ModifierFlagStorageType:
                otherMeta.push(decoration);
                break;

            // Strings
            case LiteralTokenType.String:
            case LiteralTokenType.UnquotedString:
                strings.push(decoration);
                break;

            // Colors
            case LiteralTokenType.Color:
                {
                    const colorDecoration: DecorationOptions = {
                        range: range,
                        hoverMessage: content,
                        renderOptions: {
                            before: { color: content },
                        },
                    };
                    colors.push(colorDecoration);
                }
                break;

            // Numbers
            case LiteralTokenType.Integer:
            case LiteralTokenType.Float:
                numbers.push(decoration);
                break;

            case OperatorTokenType.Plus: // Arithmatic operators
            case OperatorTokenType.Minus:
            case OperatorTokenType.Multiply:
            case OperatorTokenType.Divide:
            case OperatorTokenType.Modulo:
            case OperatorTokenType.Exponentiate:
            case OperatorTokenType.FloorDivide:
            case OperatorTokenType.BitwiseAnd: // Bitwise operators
            case OperatorTokenType.BitwiseOr:
            case OperatorTokenType.BitwiseXOr:
            case OperatorTokenType.BitwiseNot:
            case OperatorTokenType.BitwiseLeftShift:
            case OperatorTokenType.BitwiseRightShift:
            case OperatorTokenType.Assignment: // Assignment operators
            case OperatorTokenType.PlusAssign:
            case OperatorTokenType.MinusAssign:
            case OperatorTokenType.MultiplyAssign:
            case OperatorTokenType.DivideAssign:
            case OperatorTokenType.ModuloAssign:
            case OperatorTokenType.ExponentiateAssign:
            case OperatorTokenType.FloorDivideAssign:
            case OperatorTokenType.BitwiseAndAssign:
            case OperatorTokenType.BitwiseOrAssign:
            case OperatorTokenType.BitwiseXOrAssign:
            case OperatorTokenType.BitwiseLeftShiftAssign:
            case OperatorTokenType.BitwiseRightShiftAssign:
            case OperatorTokenType.Equals: // Comparison operators
            case OperatorTokenType.NotEquals:
            case OperatorTokenType.GreaterThan:
            case OperatorTokenType.LessThan:
            case OperatorTokenType.GreaterThanEquals:
            case OperatorTokenType.LessThanEquals:
            case OperatorTokenType.Unpacking:
            case OperatorTokenType.PositionalParameter:
                operators.push(decoration);
                break;

            case CharacterTokenType.Whitespace:
            case CharacterTokenType.NewLine:
            case CharacterTokenType.Dot:
            case CharacterTokenType.Colon:
            case CharacterTokenType.Semicolon:
            case CharacterTokenType.Comma:
            case CharacterTokenType.Hashtag:
            case CharacterTokenType.Caret:
            case CharacterTokenType.DollarSymbol:
            case CharacterTokenType.AtSymbol:
            case CharacterTokenType.EqualsSymbol:
            case CharacterTokenType.ExclamationMark:
            case CharacterTokenType.Quote:
            case CharacterTokenType.DoubleQuote:
            case CharacterTokenType.BackQuote:
            case CharacterTokenType.Backslash:
            case CharacterTokenType.ForwardSlash:
                characters.push(decoration);
                break;

            case CharacterTokenType.OpenParentheses:
            case CharacterTokenType.CloseParentheses:
            case CharacterTokenType.OpenBracket:
            case CharacterTokenType.CloseBracket:
            case CharacterTokenType.OpenSquareBracket:
            case CharacterTokenType.CloseSquareBracket:
                specialCharacters.push(decoration);
                break;

            case EscapedCharacterTokenType.EscWhitespace:
            case EscapedCharacterTokenType.EscNewline:
            case EscapedCharacterTokenType.EscQuote:
            case EscapedCharacterTokenType.EscDoubleQuote:
            case EscapedCharacterTokenType.EscBackslash:
            case EscapedCharacterTokenType.EscOpenSquareBracket:
            case EscapedCharacterTokenType.EscOpenBracket:
            case EscapedCharacterTokenType.EscPercent:
                escCharacters.push(decoration);
                break;

            case CharacterTokenType.Unknown:
            case MetaTokenType.Invalid:
                errors.push(decoration);
                break;

            case MetaTokenType.Deprecated:
                deprecated.push(decoration);
                break;

            default:
                throw new Error(`Unhandled token case: ${tokenTypeToStringMap[token.type]}(id: ${token.type})`);
        }
    });

    activeEditor.setDecorations(keywordDecorationType, keywords);
    activeEditor.setDecorations(controlKeywordDecorationType, controlKeywords);

    activeEditor.setDecorations(typeDecorationType, types);
    activeEditor.setDecorations(functionDecorationType, functions);
    activeEditor.setDecorations(variableDecorationType, variables);
    activeEditor.setDecorations(entityDecorationType, otherEntities);

    activeEditor.setDecorations(commentDecorationType, comments);
    activeEditor.setDecorations(stringDecorationType, strings);
    activeEditor.setDecorations(metaDecorationType, otherMeta);

    activeEditor.setDecorations(constantDecorationType, otherConstants);
    activeEditor.setDecorations(numberDecorationType, numbers);
    activeEditor.setDecorations(colorDecorationType, colors);

    activeEditor.setDecorations(operatorDecorationType, operators);

    activeEditor.setDecorations(characterDecorationType, characters);
    activeEditor.setDecorations(specialCharacterDecorationType, specialCharacters);
    activeEditor.setDecorations(escCharacterDecorationType, escCharacters);

    activeEditor.setDecorations(errorDecorationType, errors);
    activeEditor.setDecorations(deprecatedDecorationType, deprecated);
}

async function triggerUpdateDecorations(throttle = false) {
    if (timeout) {
        clearTimeout(timeout);
        timeout = undefined;
    }
    if (throttle) {
        timeout = setTimeout(async () => {
            await updateDecorations();
        }, 500);
    } else {
        await updateDecorations();
    }
}<|MERGE_RESOLUTION|>--- conflicted
+++ resolved
@@ -436,8 +436,6 @@
             case MetaTokenType.StringBegin:
             case MetaTokenType.StringEnd:
             case MetaTokenType.SimpleExpression:
-<<<<<<< HEAD
-=======
             case MetaTokenType.LayeredimageBlock:
             case MetaTokenType.LayeredimageStatement:
             case MetaTokenType.LayeredimageParameters:
@@ -449,7 +447,6 @@
             case MetaTokenType.TranslateStatement:
             case MetaTokenType.TranslateParameters:
             case MetaTokenType.ScreenCall:
->>>>>>> a92da180
             case MetaTokenType.RenpyBlock:
             case MetaTokenType.CodeBlock:
             case MetaTokenType.PythonLine:
