--- conflicted
+++ resolved
@@ -12,13 +12,6 @@
     TextDocument,
     Position,
     CancellationToken,
-<<<<<<< HEAD
-    Color,
-    ColorInformation,
-    ColorPresentation,
-=======
-    commands,
->>>>>>> 7fab9218
     CompletionContext,
     CompletionItem,
     CompletionItemProvider,
@@ -40,25 +33,16 @@
     DocumentSelector,
     StatusBarItem,
     workspace,
+    WorkspaceConfiguration,
     SignatureHelpProvider,
     SignatureHelp,
     SignatureHelpContext,
     StatusBarAlignment,
     Uri,
-<<<<<<< HEAD
 } from "vscode";
-import { getColorInformation, getColorPresentations } from "./color";
+import { RenpyColorProvider } from "./color";
 import { getStatusBarText, NavigationData } from "./navigation-data";
 import { cleanUpPath, getAudioFolder, getImagesFolder, getNavigationJsonFilepath, getWorkspaceFolder, stripWorkspaceFromFile } from "./workspace";
-=======
-    window,
-    workspace,
-    WorkspaceConfiguration,
-} from "vscode";
-import { RenpyColorProvider } from "./color";
-import { getCompletionList } from "./completion";
-import { getDefinition } from "./definition";
->>>>>>> 7fab9218
 import { refreshDiagnostics, subscribeToDocumentChanges } from "./diagnostics";
 import { getSemanticTokens } from "./semantics";
 import { getHover } from "./hover";
@@ -162,21 +146,7 @@
     context.subscriptions.push(completionProvider);
 
     // Color Provider
-<<<<<<< HEAD
-    const colorProvider = languages.registerColorProvider(
-        selector,
-        new (class implements DocumentColorProvider {
-            provideDocumentColors(document: TextDocument, token: CancellationToken): ProviderResult<ColorInformation[]> {
-                return getColorInformation(document);
-            }
-            provideColorPresentations(color: Color, context: { document: TextDocument; range: Range }, token: CancellationToken): ProviderResult<ColorPresentation[]> {
-                return getColorPresentations(color, context.document, context.range);
-            }
-        })()
-    );
-=======
     const colorProvider = languages.registerColorProvider("renpy", new RenpyColorProvider());
->>>>>>> 7fab9218
     context.subscriptions.push(colorProvider);
 
     // Find All References provider
