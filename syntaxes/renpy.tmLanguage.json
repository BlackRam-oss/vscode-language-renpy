{
  "information_for_contributors": [ "Please remember to regenerate the ts token patterns using the 'syntax-to-token-pattern.py' python script", "Keys prefixed with-x are currently unused" ],
  "$schema": "https://raw.githubusercontent.com/martinring/tmlanguage/master/tmlanguage.json",
  "name": "Ren'Py",
  "scopeName": "source.renpy",
  "patterns": [ { "include": "#base-patterns" } ],
  "repository": {
    "statements": {
      "patterns": [ { "include": "#renpy-statements" }, { "include": "#python-statements" }, { "include": "#conditionals" }, { "include": "#keywords" }, { "include": "#say-statements" } ]
    },
    "expressions": {
      "patterns": [ { "include": "#renpy-python-expressions" }, { "include": "#fallback-patterns" } ]
    },
    "renpy-only-expressions": {
      "patterns": [ { "include": "#comments" }, { "include": "#strings" }, { "include": "#literal" } ]
    },
    "renpy-python-expressions": {
      "patterns": [ { "include": "#renpy-only-expressions" } ]
    },
    "invalid-token": {
      "match": "\\b\\w+\\b|.+?",
      "name": "invalid.unknown.token.renpy"
    },
    "new-line": {
      "match": "\\r\\n|\\r|\\n",
      "name": "punctuation.new-line.renpy"
    },
    "whitespace": {
      "match": "[ \\t]+",
      "name": "punctuation.whitespace.renpy"
    },
    "single-characters": {
      "comment": "NOTE: Having these patterns separated increases performance. Benchmark before making a change!",
      "patterns": [
        { "include": "#new-line" },
        { "include": "#whitespace" },
        {
          "name": "punctuation.parenthesis.begin.renpy",
          "match": "\\("
        },
        {
          "name": "punctuation.parenthesis.end.renpy",
          "match": "\\)"
        },

        {
          "name": "punctuation.bracket.begin.renpy",
          "match": "{"
        },
        {
          "name": "punctuation.bracket.end.renpy",
          "match": "}"
        },

        {
          "name": "punctuation.square-bracket.begin.renpy",
          "match": "\\["
        },
        {
          "name": "punctuation.square-bracket.end.renpy",
          "match": "\\]"
        },

        {
          "name": "punctuation.dot.renpy",
          "match": "\\."
        },
        {
          "name": "punctuation.colon.renpy",
          "match": ":"
        },
        {
          "name": "punctuation.semicolon.renpy",
          "match": ";"
        },
        {
          "name": "punctuation.comma.renpy",
          "match": ","
        },
        {
          "name": "punctuation.hashtag.renpy",
          "match": "#"
        },

        {
          "name": "punctuation.quote.renpy",
          "match": "'"
        },
        {
          "name": "punctuation.double-quote.renpy",
          "match": "\""
        },
        {
          "name": "punctuation.back-quote.renpy",
          "match": "`"
        },

        {
          "name": "punctuation.backslash.renpy",
          "match": "\\\\"
        },
        {
          "name": "punctuation.forward-slash.renpy",
          "match": "/"
        },
        {
          "name": "punctuation.equals-symbol.renpy",
          "match": "="
        }
      ]
    },
    "fallback-patterns": {
      "patterns": [
        { "include": "#comments" },
        { "include": "#single-characters" },
        {
          "name": "debug.invalid.illegal.unmatched.renpy",
          "match": "\\b\\w+\\b"
        },
        {
          "name": "punctuation.unknown.renpy",
          "match": "."
        }
      ]
    },

    "fallback-patterns-with-error": {
      "patterns": [
        { "include": "#comments" },
        { "include": "#single-characters" },
        { "include": "#invalid-token" }
      ]
    },

    "literal": {
      "patterns": [
        {
          "comment": "Python literals",
          "name": "constant.language.renpy",
          "match": "\\b(?<!\\.)(True|False|None)\\b"
        },
        { "include": "source.renpy.python#literal" }
      ]
    },

    "num-float": {
      "match": "([\\+\\-])?(\\d+\\.?\\d*|\\.\\d+)([eE][\\-\\+]?\\d+)?",
      "captures": {
        "1": { "name": "keyword.operator.arithmetic.renpy" },
        "2": { "name": "constant.numeric.float.renpy" },
        "3": { "name": "constant.numeric.float.renpy" }
      }
    },
    "num-int": {
      "name": "constant.numeric.integer.renpy",
      "match": "(?<![\\w.])(?:[1-9]+|0+|0([0-9]+)(?![eE.]))\\b",
      "captures": {
        "1": { "name": "invalid.illegal.integer.renpy" }
      }
    },

    "parenthesized-python": {
      "patterns": [
        {
          "begin": "\\(",
          "beginCaptures": {
            "0": { "name": "punctuation.parenthesis.begin.python.renpy" }
          },
          "end": "\\)",
          "endCaptures": {
            "0": { "name": "punctuation.parenthesis.end.python.renpy" }
          },
          "patterns": [ { "include": "source.renpy.python#expression" } ]
        },
        {
          "begin": "\\[",
          "beginCaptures": {
            "0": { "name": "punctuation.square-bracket.begin.python.renpy" }
          },
          "end": "\\]",
          "endCaptures": {
            "0": { "name": "punctuation.square-bracket.end.python.renpy" }
          },
          "patterns": [ { "include": "source.renpy.python#expression" } ]
        },
        {
          "begin": "\\{",
          "beginCaptures": {
            "0": { "name": "punctuation.bracket.begin.python.renpy" }
          },
          "end": "\\}",
          "endCaptures": {
            "0": { "name": "punctuation.bracket.end.python.renpy" }
          },
          "patterns": [ { "include": "source.renpy.python#expression" } ]
        }
      ]
    },

    "identifier": {
      "name": "variable.name.renpy",
      "match": "\\b[\\p{XID_Start}_]\\p{XID_Continue}*\\b"
    },

    "illegal-identifiers": {
      "patterns": [
        {
          "name": "invalid.illegal.identifier.renpy",
          "match": "\\b(as|at|behind|call|expression|hide|if|in|image|init|jump|menu|onlayer|python|return|scene|show|with|while|zorder)\\b"
        }
      ]
    },

    "name": {
      "patterns": [ { "include": "#illegal-identifiers" }, { "include": "#identifier" } ]
    },

    "simple-expression": {
      "name": "meta.simple-expression.renpy",
      "begin": "[ \\t]*",
      "end": "(?!\\G)(?![.\\[\\(\\{])|$",
      "patterns": [
        { "include": "source.renpy.python#string" },
        { "include": "#literal" },
        { "include": "#num-float" },
        { "include": "source.renpy.python#member-access" },
        { "include": "source.renpy.python#function-call" },
        { "include": "#identifier" },
        { "include": "#parenthesized-python" },
        { "include": "#comments" },
        { "include": "#whitespace" }
      ]
    },

    "keywords": {
      "comment": "Fallback patterns for unmatched keywords",
      "patterns": [
        {
          "comment": "Control flow keywords",
          "name": "keyword.control.flow.renpy",
          "match": "\\b(?<!\\.)(?:pass|return|pause|if|elif|else|while|for)\\b"
        },
        {
          "comment": "Python statement keywords",
          "match": "\\b(?<!\\.)(define|default|early|hide|in|init|python)\\b",
          "name": "keyword.other.python.renpy"
        },
        {
          "comment": "Renpy keywords",
          "match": "\\b(?<!\\.)(?:camera|image|label|layeredimage|menu|nvl[ \\t]+clear|play|queue|scene|screen|show|transform|translate|voice(?:[ \\t]+sustain)?)\\b",
          "name": "keyword.other.renpy"
        },
        {
          "comment": "[TODO: Should probably only be a keyword in the expression] Renpy sub expression keywords",
          "name": "keyword.other.renpy",
          "match": "\\b(?<!\\.)(?:set|expression|at|with|from|style_prefix|spacing|textbutton)\\b"
        },
        {
          "comment": "[TODO: Should probably only be a keyword in the expression] Renpy sub expression keywords",
          "name": "keyword.control.flow.other.renpy",
          "match": "\\b(?<!\\.)(?:action)\\b"
        }
      ]
    },
    "region-comment": {
      "name": "comment.line.number-sign.renpy",
      "match": "(?<=^[ \\t]*)(#[ \\t]*(?:end)?region)\\b.*$",
      "captures": {
        "1": { "name": "punctuation.definition.tag.region.renpy" }
      }
    },
    "codetags": {
      "match": "(?:\\b(NOTE|XXX|HACK|FIXME|BUG|TODO)\\b)",
      "captures": {
        "1": { "name": "keyword.codetag.notation.renpy" }
      }
    },
    "comments-base": {
      "name": "comment.line.number-sign.renpy",
      "begin": "#",
      "beginCaptures": {
        "0": { "name": "punctuation.definition.comment.renpy" }
      },
      "end": "$",
      "patterns": [ { "include": "#codetags" } ]
    },
    "comments": {
      "patterns": [
        { "include": "#region-comment" },
        { "include": "#comments-base" }
      ]
    },
    "escaped_char": {
      "match": "(\\\\\")|(\\\\')|(\\\\ )|(\\\\n)|(\\\\\\\\)|(\\[\\[)|({{)|(%%)",
      "captures": {
        "1": { "name": "constant.character.escape.double-quote.python.renpy" },
        "2": { "name": "constant.character.escape.quote.python.renpy" },
        "3": { "name": "constant.character.escape.whitespace.python.renpy" },
        "4": { "name": "constant.character.escape.newline.python.renpy" },
        "5": { "name": "constant.character.escape.backslash.python.renpy" },
        "6": { "name": "constant.character.escape.open.bracket.python.renpy" },
        "7": { "name": "constant.character.escape.open.square-bracket.python.renpy" },
        "8": { "name": "constant.character.escape.ampersand.python.renpy" }
      }
    },
    "constant_placeholder": {
      "comment": "Python value interpolation using [ ... ]",
      "name": "constant.other.placeholder.tags.renpy",
      "match": "(\\[)(.*?)(\\])(?![^\\[]*?\\])",
      "captures": {
        "1": { "name": "constant.character.format.placeholder.other.renpy" },
        "2": {
          "name": "meta.embedded.line.python",
          "patterns": [
            {
              "name": "meta.interpolate.flags.renpy",
              "match": "(!)([rstiqulc]+)",
              "captures": {
                "1": { "name": "punctuation.definition.interpolate.flags.begin.renpy" },
                "2": { "name": "storage.modifier.flag.renpy" }
              }
            },
            { "include": "source.renpy.python#expression" }
          ]
        },
        "3": { "name": "constant.character.format.placeholder.other.renpy" }
      }
    },
    "escaped_unicode_char": {
      "match": "(\\\\U[0-9A-Fa-f]{8})|(\\\\u[0-9A-Fa-f]{4})|(\\\\N\\{[a-zA-Z ]+\\})",
      "captures": {
        "1": { "name": "constant.character.unicode.16-bit-hex.python.renpy" },
        "2": { "name": "constant.character.unicode.32-bit-hex.python.renpy" },
        "3": { "name": "constant.character.unicode.name.python.renpy" }
      }
    },
    "hex_literal": {
      "patterns": [
        {
          "comment": "rgb, rgba, rrggbb, rrggbbaa",
          "match": "(?i)#(?:[a-f0-9]{8}|[a-f0-9]{6}|[a-f0-9]{3,4})\\b",
          "name": "constant.color.renpy"
        },
        {
          "match": "(?i)#[a-f0-9]+\\b",
          "name": "invalid.illegal.unexpected-number-of-hex-values.renpy"
        },
        {
          "match": "(?i)(#[a-f0-9]*)?(.+?)\\b",
          "captures": {
            "1": { "name": "constant.color.renpy" },
            "2": { "name": "invalid.illegal.character-not-allowed-here.renpy" }
          }
        }
      ]
    },
    "strings-interior": {
      "patterns": [ { "include": "#new-line" }, { "include": "#escaped_char" }, { "include": "#string-tags" }, { "include": "#constant_placeholder" } ]
    },
    "string-tags-broken": {
      "patterns": [
        {
          "comment": "Valid tags without params (optional close)",
          "contentName": "renpy.meta.${2:/downcase} meta.tagged.string.renpy",
          "begin": "({)\\s*(u|i|b|s|plain|alt|noalt|art|rb|rt)\\s*(})",
          "beginCaptures": {
            "0": { "name": "meta.string.tag.${2:/downcase}.start.renpy" },
            "1": { "name": "punctuation.definition.tag.begin.renpy" },
            "2": { "name": "entity.name.tag.${2:/downcase}.renpy" },
            "3": { "name": "punctuation.definition.tag.end.renpy" }
          },
          "end": "({/)\\s*(\\2)\\s*(})",
          "endCaptures": {
            "0": { "name": "meta.string.tag.${2:/downcase}.end.renpy" },
            "1": { "name": "punctuation.definition.tag.begin.renpy" },
            "2": { "name": "entity.name.tag.${2:/downcase}.renpy" },
            "3": { "name": "punctuation.definition.tag.end.renpy" }
          },
          "patterns": [ { "include": "#strings-interior" } ]
        },
        {
          "comment": "Valid tags with numeric params (optional close)",
          "contentName": "renpy.meta.${2:/downcase} meta.tagged.string.renpy",
          "begin": "({)\\s*(alpha|cps|k)(=)(?:(\\*)|(\\-)|(\\+))?(\\d*(?:.\\d+)?)\\s*(})",
          "beginCaptures": {
            "0": { "name": "meta.string.tag.${2:/downcase}.start.renpy" },
            "1": { "name": "punctuation.definition.tag.begin.renpy" },
            "2": { "name": "entity.name.tag.${2:/downcase}.renpy" },
            "3": { "name": "punctuation.separator.key-value.renpy keyword.operator.assignment.renpy" },
            "4": { "name": "keyword.operator.arithmetic.Multiply.renpy" },
            "5": { "name": "keyword.operator.arithmetic.Minus.renpy" },
            "6": { "name": "keyword.operator.arithmetic.Plus.renpy" },
            "7": { "name": "support.constant.property-value.renpy constant.numeric.renpy" },
            "8": { "name": "punctuation.definition.tag.end.renpy" }
          },
          "end": "({/)\\s*(\\2)\\s*(})",
          "endCaptures": {
            "0": { "name": "meta.string.tag.${2:/downcase}.end.renpy" },
            "1": { "name": "punctuation.definition.tag.begin.renpy" },
            "2": { "name": "entity.name.tag.${2:/downcase}.renpy" },
            "3": { "name": "punctuation.definition.tag.end.renpy" }
          },
          "patterns": [ { "include": "#strings-interior" } ]
        },
        {
          "comment": "Valid tags with numeric params (optional close)",
          "contentName": "renpy.meta.${2:/downcase} meta.tagged.string.renpy",
          "begin": "({)\\s*(size)(=)([\\-+]?)(\\d+)\\s*(})",
          "beginCaptures": {
            "0": { "name": "meta.string.tag.${2:/downcase}.start.renpy" },
            "1": { "name": "punctuation.definition.tag.begin.renpy" },
            "2": { "name": "entity.name.tag.${2:/downcase}.renpy" },
            "3": { "name": "punctuation.separator.key-value.renpy keyword.operator.assignment.renpy" },
            "4": { "name": "keyword.operator.arithmetic.renpy" },
            "5": { "name": "support.constant.property-value.renpy constant.numeric.integer.renpy" },
            "6": { "name": "punctuation.definition.tag.end.renpy" }
          },
          "end": "({/)\\s*(\\2)\\s*(})",
          "endCaptures": {
            "0": { "name": "meta.string.tag.${2:/downcase}.end.renpy" },
            "1": { "name": "punctuation.definition.tag.begin.renpy" },
            "2": { "name": "entity.name.tag.${2:/downcase}.renpy" },
            "3": { "name": "punctuation.definition.tag.end.renpy" }
          },
          "patterns": [ { "include": "#strings-interior" } ]
        },
        {
          "comment": "Valid tags with file param (optional close)",
          "name": "meta.string.tag.${2:/downcase}.self-closing.renpy",
          "begin": "({)\\s*(font)(=)([\\w.]+)\\s*(})",
          "beginCaptures": {
            "0": { "name": "meta.string.tag.${2:/downcase}.start.renpy" },
            "1": { "name": "punctuation.definition.tag.begin.renpy" },
            "2": { "name": "entity.name.tag.${2:/downcase}.renpy" },
            "3": { "name": "punctuation.separator.key-value.renpy keyword.operator.assignment.renpy" },
            "4": { "name": "support.constant.property-value.renpy string.unquoted.renpy" },
            "5": { "name": "punctuation.definition.tag.end.renpy" }
          },
          "end": "({/)\\s*(\\2)\\s*(})",
          "endCaptures": {
            "0": { "name": "meta.string.tag.${2:/downcase}.end.renpy" },
            "1": { "name": "punctuation.definition.tag.begin.renpy" },
            "2": { "name": "entity.name.tag.${2:/downcase}.renpy" },
            "3": { "name": "punctuation.definition.tag.end.renpy" }
          },
          "patterns": [ { "include": "#strings-interior" } ]
        },
        {
          "comment": "Color tag",
          "contentName": "renpy.meta.${2:/downcase}.${4:/downcase} meta.tagged.string.renpy",
          "begin": "({)\\s*(color|outlinecolor)(=)(#?[a-zA-Z0-9]+)\\s*(})",
          "beginCaptures": {
            "0": { "name": "meta.string.tag.${2:/downcase}.start.renpy" },
            "1": { "name": "punctuation.definition.tag.begin.renpy" },
            "2": { "name": "entity.name.tag.${2:/downcase}.renpy" },
            "3": { "name": "punctuation.separator.key-value.renpy keyword.operator.assignment.renpy" },
            "4": {
              "patterns": [ { "include": "#hex_literal" } ]
            },
            "5": { "name": "punctuation.definition.tag.end.renpy" }
          },
          "end": "({/)\\s*(\\2)\\s*(})",
          "endCaptures": {
            "0": { "name": "meta.string.tag.${2:/downcase}.end.renpy" },
            "1": { "name": "punctuation.definition.tag.begin.renpy" },
            "2": { "name": "entity.name.tag.${2:/downcase}.renpy" },
            "3": { "name": "punctuation.definition.tag.end.renpy" }
          },
          "patterns": [ { "include": "#strings-interior" } ]
        },
        {
          "comment": "a tag",
          "contentName": "renpy.meta.${2:/downcase} meta.tagged.string.renpy",
          "begin": "({)\\s*(a)(=)(.*?)\\s*(})",
          "beginCaptures": {
            "0": { "name": "meta.string.tag.${2:/downcase}.start.renpy" },
            "1": { "name": "punctuation.definition.tag.begin.renpy" },
            "2": { "name": "entity.name.tag.${2:/downcase}.renpy" },
            "3": { "name": "punctuation.separator.key-value.renpy keyword.operator.assignment.renpy" },
            "4": {
              "name": "support.constant.property-value.renpy string.unquoted.renpy",
              "patterns": [ ]
            },
            "5": { "name": "punctuation.definition.tag.end.renpy" }
          },
          "end": "({/)\\s*(\\2)\\s*(})",
          "endCaptures": {
            "0": { "name": "meta.string.tag.${2:/downcase}.end.renpy" },
            "1": { "name": "punctuation.definition.tag.begin.renpy" },
            "2": { "name": "entity.name.tag.${2:/downcase}.renpy" },
            "3": { "name": "punctuation.definition.tag.end.renpy" }
          },
          "patterns": [ { "include": "#strings-interior" } ]
        }
      ]
    },
    "string-tags": {
      "patterns": [
        {
          "comment": "Valid tags without params (self-closing)",
          "name": "meta.string.tag.${2:/downcase}.self-closing.renpy",
          "match": "({)\\s*(nw|done|fast|p|w|clear)\\s*(})",
          "captures": {
            "1": { "name": "constant.character.format.placeholder.other.renpy punctuation.definition.tag.begin.renpy" },
            "2": { "name": "entity.name.tag.${2:/downcase}.renpy" },
            "3": { "name": "constant.character.format.placeholder.other.renpy punctuation.definition.tag.end.renpy" }
          }
        },
        {
          "comment": "Valid tags with numeric params (self-closing)",
          "name": "meta.string.tag.${2:/downcase}.self-closing.renpy",
          "match": "({)\\s*(p|w)(=)(\\+?)(\\d*(?:.\\d+)?)\\s*(})",
          "captures": {
            "1": { "name": "constant.character.format.placeholder.other.renpy punctuation.definition.tag.begin.renpy" },
            "2": { "name": "entity.name.tag.${2:/downcase}.renpy" },
            "3": { "name": "punctuation.separator.key-value.renpy keyword.operator.assignment.renpy" },
            "4": { "name": "keyword.operator.arithmetic.plus.renpy" },
            "5": { "name": "support.constant.property-value.renpy constant.numeric.float.renpy" },
            "6": { "name": "constant.character.format.placeholder.other.renpy punctuation.definition.tag.end.renpy" }
          }
        },
        {
          "comment": "Valid tags with numeric params (self-closing)",
          "name": "meta.string.tag.${2:/downcase}.self-closing.renpy",
          "match": "({)\\s*(v?space)(=)(\\+?)(\\d+)\\s*(})",
          "captures": {
            "1": { "name": "constant.character.format.placeholder.other.renpy punctuation.definition.tag.begin.renpy" },
            "2": { "name": "entity.name.tag.${2:/downcase}.renpy" },
            "3": { "name": "punctuation.separator.key-value.renpy keyword.operator.assignment.renpy" },
            "4": { "name": "keyword.operator.arithmetic.plus.renpy" },
            "5": { "name": "support.constant.property-value.renpy constant.numeric.integer.renpy" },
            "6": { "name": "constant.character.format.placeholder.other.renpy punctuation.definition.tag.end.renpy" }
          }
        },
        {
          "comment": "Comment tag (self-closing)",
          "name": "meta.string.tag.comment.self-closing.renpy",
          "match": "({)\\s*(#)\\s*(.*?)\\s*(})",
          "captures": {
            "1": { "name": "constant.character.format.placeholder.other.renpy punctuation.definition.tag.begin.renpy" },
            "2": { "name": "comment.line.number-sign.renpy punctuation.definition.comment.renpy" },
            "3": { "name": "comment.line.number-sign.renpy" },
            "4": { "name": "constant.character.format.placeholder.other.renpy punctuation.definition.tag.end.renpy" }
          }
        },
        {
          "comment": "Valid tags with file param",
          "name": "meta.string.tag.${2:/downcase}.self-closing.renpy",
          "match": "({)\\s*(image)(=)([\\w.]+)\\s*(})",
          "captures": {
            "1": { "name": "constant.character.format.placeholder.other.renpy punctuation.definition.tag.begin.renpy" },
            "2": { "name": "entity.name.tag.${2:/downcase}.renpy" },
            "3": { "name": "punctuation.separator.key-value.renpy keyword.operator.assignment.renpy" },
            "4": { "name": "support.constant.property-value.renpy string.unquoted.renpy" },
            "5": { "name": "constant.character.format.placeholder.other.renpy punctuation.definition.tag.end.renpy" }
          }
        },
        {
          "comment": "Valid tags without params (optional close)",
          "match": "({)\\s*(u|i|b|s|plain|alt|noalt|art|rb|rt)\\s*(})",
          "captures": {
            "0": { "name": "meta.string.tag.${2:/downcase}.start.renpy" },
            "1": { "name": "constant.character.format.placeholder.other.renpy punctuation.definition.tag.begin.renpy" },
            "2": { "name": "entity.name.tag.${2:/downcase}.renpy" },
            "3": { "name": "constant.character.format.placeholder.other.renpy punctuation.definition.tag.end.renpy" }
          }
        },
        {
          "comment": "Valid tags with numeric params (optional close)",
          "match": "({)\\s*(alpha|cps|k)(=)(?:(\\*)|(\\-)|(\\+))?(\\d*(?:.\\d+)?)\\s*(})",
          "captures": {
            "0": { "name": "meta.string.tag.${2:/downcase}.start.renpy" },
            "1": { "name": "constant.character.format.placeholder.other.renpy punctuation.definition.tag.begin.renpy" },
            "2": { "name": "entity.name.tag.${2:/downcase}.renpy" },
            "3": { "name": "punctuation.separator.key-value.renpy keyword.operator.assignment.renpy" },
            "4": { "name": "keyword.operator.arithmetic.Multiply.renpy" },
            "5": { "name": "keyword.operator.arithmetic.Minus.renpy" },
            "6": { "name": "keyword.operator.arithmetic.Plus.renpy" },
            "7": { "name": "support.constant.property-value.renpy constant.numeric.renpy" },
            "8": { "name": "constant.character.format.placeholder.other.renpy punctuation.definition.tag.end.renpy" }
          }
        },
        {
          "comment": "Valid tags with numeric params (optional close)",
          "match": "({)\\s*(size)(=)([\\-+]?)(\\d+)\\s*(})",
          "captures": {
            "0": { "name": "meta.string.tag.${2:/downcase}.start.renpy" },
            "1": { "name": "constant.character.format.placeholder.other.renpy punctuation.definition.tag.begin.renpy" },
            "2": { "name": "entity.name.tag.${2:/downcase}.renpy" },
            "3": { "name": "punctuation.separator.key-value.renpy keyword.operator.assignment.renpy" },
            "4": { "name": "keyword.operator.arithmetic.renpy" },
            "5": { "name": "support.constant.property-value.renpy constant.numeric.integer.renpy" },
            "6": { "name": "constant.character.format.placeholder.other.renpy punctuation.definition.tag.end.renpy" }
          }
        },
        {
          "comment": "Valid tags with file param (optional close)",
          "name": "meta.string.tag.${2:/downcase}.self-closing.renpy",
          "match": "({)\\s*(font)(=)([\\w.]+)\\s*(})",
          "captures": {
            "0": { "name": "meta.string.tag.${2:/downcase}.start.renpy" },
            "1": { "name": "constant.character.format.placeholder.other.renpy punctuation.definition.tag.begin.renpy" },
            "2": { "name": "entity.name.tag.${2:/downcase}.renpy" },
            "3": { "name": "punctuation.separator.key-value.renpy keyword.operator.assignment.renpy" },
            "4": { "name": "support.constant.property-value.renpy string.unquoted.renpy" },
            "5": { "name": "constant.character.format.placeholder.other.renpy punctuation.definition.tag.end.renpy" }
          }
        },
        {
          "comment": "Color tag",
          "match": "({)\\s*(color|outlinecolor)(=)(#?[a-zA-Z0-9]+)\\s*(})",
          "captures": {
            "0": { "name": "meta.string.tag.${2:/downcase}.start.renpy" },
            "1": { "name": "constant.character.format.placeholder.other.renpy punctuation.definition.tag.begin.renpy" },
            "2": { "name": "entity.name.tag.${2:/downcase}.renpy" },
            "3": { "name": "punctuation.separator.key-value.renpy keyword.operator.assignment.renpy" },
            "4": {
              "patterns": [ { "include": "#hex_literal" } ]
            },
            "5": { "name": "constant.character.format.placeholder.other.renpy punctuation.definition.tag.end.renpy" }
          }
        },
        {
          "comment": "a tag",
          "match": "({)\\s*(a)(=)(.*?)\\s*(})",
          "captures": {
            "0": { "name": "meta.string.tag.${2:/downcase}.start.renpy" },
            "1": { "name": "constant.character.format.placeholder.other.renpy punctuation.definition.tag.begin.renpy" },
            "2": { "name": "entity.name.tag.${2:/downcase}.renpy" },
            "3": { "name": "punctuation.separator.key-value.renpy keyword.operator.assignment.renpy" },
            "4": {
              "patterns": [
                {
                  "match": "\\b(jump)\\b(:)([[:alpha:]_]\\w*)",
                  "captures": {
                    "1": { "name": "keyword.control.flow.jump.renpy" },
                    "2": { "name": "punctuation.definition.jump.begin.renpy keyword.operator.jump.renpy" },
                    "3": {
                      "patterns": [
                        { "include": "#label-name" },
                        { "include": "#fallback-patterns" }
                      ]
                    }
                  }
                },
                {
                  "match": ".*",
                  "name": "support.constant.property-value.renpy string.unquoted.renpy"
                }
              ]
            },
            "5": { "name": "constant.character.format.placeholder.other.renpy punctuation.definition.tag.end.renpy" }
          }
        },
        {
          "comment": "Close tags",
          "match": "({/)\\s*([[:alpha:]_]?\\w*)(=?)(.*?)\\s*(})",
          "captures": {
            "0": { "name": "meta.string.tag.${2:/downcase}.end.renpy" },
            "1": { "name": "constant.character.format.placeholder.other.renpy punctuation.definition.tag.begin.renpy" },
            "2": { "name": "entity.name.tag.${2:/downcase}.renpy" },
            "3": { "name": "punctuation.separator.key-value.renpy keyword.operator.assignment.renpy" },
            "4": { "name": "support.constant.property-value.renpy string.unquoted.renpy" },
            "5": { "name": "constant.character.format.placeholder.other.renpy punctuation.definition.tag.end.renpy" }
          }
        },
        {
          "comment": "Custom tags (optional close)",
          "match": "({)\\s*([[:alpha:]_]?\\w*)(=?)(.*?)\\s*(})",
          "captures": {
            "0": { "name": "meta.string.tag.${2:/downcase}.start.renpy" },
            "1": { "name": "constant.character.format.placeholder.other.renpy punctuation.definition.tag.begin.renpy" },
            "2": { "name": "entity.name.tag.${2:/downcase}.renpy" },
            "3": { "name": "punctuation.separator.key-value.renpy keyword.operator.assignment.renpy" },
            "4": { "name": "support.constant.property-value.renpy string.unquoted.renpy" },
            "5": { "name": "constant.character.format.placeholder.other.renpy punctuation.definition.tag.end.renpy" }
          }
        }
      ]
    },
    "strings": {
      "name": "string.quoted.renpy",
      "begin": "\"\"\"|\"|'''|'|```|`",
      "beginCaptures": {
        "0": { "name": "punctuation.definition.string.begin.renpy" }
      },
      "end": "(?<![^\\\\]\\\\)(((?<=\\0)\\0)|\\0)",
      "endCaptures": {
        "1": { "name": "punctuation.definition.string.end.renpy" },
        "2": { "name": "meta.empty-string.renpy" }
      },
      "patterns": [ { "include": "#strings-interior" } ]
    },

    "python-statements": {
      "patterns": [
        {
          "match": "(?<=^[ \\t]*)(init)([ \\t]+)(offset)([ \\t]*)(=)([ \\t]*)(-)?([^#]*?)$",
          "captures": {
            "1": { "name": "keyword.init.renpy" },
            "2": { "name": "punctuation.whitespace.renpy" },
            "3": { "name": "keyword.offset.renpy" },
            "4": { "name": "punctuation.whitespace.renpy" },
            "5": { "name": "keyword.operator.assignment.renpy" },
            "6": { "name": "punctuation.whitespace.renpy" },
            "7": { "name": "keyword.operator.arithmetic.minus.renpy" },
            "8": {
              "patterns": [ { "include": "#num-int" }, { "include": "#invalid-token" } ]
            }
          }
        },
        {
          "comment": "Renpy python block",
          "contentName": "meta.embedded.block.python",
          "begin": "(?<=(^[ \\t]*))(?:(init)(?:([ \\t]+)(-)?(\\d+))?([ \\t]+))?(python)(.*)?(:)",
          "beginCaptures": {
            "2": { "name": "keyword.init.renpy" },
            "3": { "name": "punctuation.whitespace.renpy" },
            "4": { "name": "keyword.operator.arithmetic.minus.renpy" },
            "5": { "name": "constant.numeric.integer.renpy" },
            "6": { "name": "punctuation.whitespace.renpy" },
            "7": { "name": "keyword.python.renpy" },
            "8": {
              "name": "meta.python.block.arguments.renpy",
              "patterns": [
                {
                  "comment": "in statement",
                  "begin": "\\b(in)\\b",
                  "beginCaptures": {
                    "1": { "name": "keyword.control.flow.in.renpy" }
                  },
                  "end": "(?!\\G)(?<=[^ \\t])|$",
                  "patterns": [
                    {
                      "name": "entity.name.namespace",
                      "match": "\\b[\\p{XID_Start}_]\\p{XID_Continue}*\\b"
                    },
                    { "include": "#fallback-patterns" }
                  ]
                },
                {
                  "comment": "keywords",
                  "match": "\\b(hide)|(early)|(in)\\b",
                  "captures": {
                    "1": { "name": "keyword.hide.renpy" },
                    "2": { "name": "keyword.early.renpy" },
                    "3": { "name": "keyword.control.flow.in.renpy" }
                  }
                }
              ]
            },
            "9": { "name": "punctuation.section.python.begin.renpy" }
          },
          "end": "^(?=(?!\\1)[ \\t]*[^\\s#]|\\1[^\\s#])",
          "patterns": [ { "include": "source.renpy.python" } ]
        },
        { "include": "#define" },
        { "include": "#default-statement" },
        { "include": "#one-line-python" },
        { "include": "#python-block-tester" }
      ]
    },
    "python-block-tester": {
      "patterns": [
        {
          "comment": "Check for assignments that support python expressions",
          "contentName": "meta.python.expression.renpy",
          "begin": "(?<=(^[ \\t]*)(?:image)\\b.*?)(=)",
          "beginCaptures": {
            "2": { "name": "keyword.operator.assignment.renpy" }
          },
          "end": "^(?=(?!\\1)[ \\t]*[^\\s#]|\\1[^\\s#])",
          "patterns": [ { "include": "source.renpy.python" } ]
        },
        {
          "contentName": "meta.embedded.block.python",
          "begin": "(?<=(^[ \\t]*).*?python\\b\\s*)(:)",
          "beginCaptures": {
            "2": { "name": "punctuation.section.python.begin.renpy" }
          },
          "end": "^(?=(?!\\1)[ \\t]*[^\\s#]|\\1[^\\s#])",
          "patterns": [ { "include": "source.renpy.python" } ]
        }
      ]
    },

    "define": {
      "begin": "(?<=^[ \\t]*)(define)\\b",
      "beginCaptures": {
        "1": { "name": "keyword.define.renpy" }
      },
      "end": "$",
      "patterns": [
        { "include": "#num-int" },
        { "include": "#strings" },
        { "include": "source.renpy.python#expression" },
        {
          "contentName": "meta.python.expression.renpy",
          "begin": "(\\+=)|(\\|=)|(=)",
          "beginCaptures": {
            "1": { "name": "keyword.operator.plus.assign.renpy" },
            "2": { "name": "keyword.operator.bitwise.or.assign.renpy" },
            "3": { "name": "keyword.operator.assignment.renpy" }
          },
          "end": "$",
          "patterns": [
            { "include": "source.renpy.python#expression" },
            { "include": "#whitespace" }
          ]
        },
        { "include": "#fallback-patterns" }
      ]
    },
    "default-statement": {
      "begin": "(?<=^[ \\t]*)(default)\\b",
      "beginCaptures": {
        "1": { "name": "keyword.default.renpy" }
      },
      "end": "$",
      "patterns": [
        { "include": "#strings" },
        { "include": "source.renpy.python#expression" },
        {
          "contentName": "meta.python.expression.renpy",
          "begin": "=",
          "beginCaptures": {
            "0": { "name": "keyword.operator.assignment.renpy" }
          },
          "end": "$",
          "patterns": [ { "include": "source.renpy.python#expression" }, { "include": "#whitespace" } ]
        },
        { "include": "#whitespace" }
      ]
    },
    "one-line-python": {
      "begin": "(?<=^[ \\t]*)(\\$)(?=[ \\t]|$)",
      "beginCaptures": {
        "1": { "name": "keyword.dollar.sign.renpy" }
      },
      "end": "$",
      "patterns": [
        { "include": "#strings" },
        { "include": "source.renpy.python#expression" },
        { "include": "#fallback-patterns" }
      ]
    },

    "say-statements": {
      "patterns": [
        {
          "name": "meta.say.statement.renpy",
          "contentName": "renpy.meta.say.$1 string.quoted.renpy",
          "begin": "(?<=^[ \\t]+)(?:([a-zA-Z_]\\w*)\\b|\"([a-zA-Z_]\\w*)\\b\")((?:[ \\t]+(?:@|\\w+))*)?[ \\t]*(\"\"\"|\"|'''|'|```|`)",
          "beginCaptures": {
            "1": {
              "name": "renpy.meta.character.$1 variable.other.renpy",
              "patterns": [
                {
                  "match": "extend",
                  "name": "keyword.extend.renpy"
                },
                {
                  "match": "voice",
                  "name": "keyword.voice.renpy"
                },
                {
                  "comment": "Match special characters",
                  "match": "adv|nvl|narrator|name_only|centered|vcentered",
                  "name": "variable.other.constant.renpy"
                }
              ]
            },
            "2": { "name": "meta.string.character.$2.renpy" },
            "3": {
              "name": "meta.arguments.renpy",
              "patterns": [
                {
                  "name": "keyword.at.renpy",
                  "match": "@"
                }
              ]
            },
            "4": { "name": "string.quoted.renpy punctuation.definition.string.begin.renpy" }
          },
          "end": "(?<![^\\\\]\\\\)(((?<=\\4)\\4)|\\4)([ \\t]*\\(.*?\\)(?![^\\(]*?\\)))?",
          "endCaptures": {
            "1": { "name": "string.quoted.renpy punctuation.definition.string.end.renpy" },
            "2": { "name": "meta.empty-string.renpy" },
            "3": {
              "name": "meta.say.arguments.renpy",
              "patterns": [ { "include": "source.renpy.python#odd-function-call" } ]
            }
          },
          "patterns": [ { "include": "#strings-interior" } ]
        },
        {
          "name": "meta.say.narrator.renpy meta.say.statement.renpy",
<<<<<<< HEAD
          "contentName": "string.quoted.narrator.renpy",
          "begin": "(?<=^[ \\t]+)(\"\"\"|\"|'''|'|```|`)",
          "beginCaptures": {
            "1": { "name": "string.quoted.renpy punctuation.definition.string.begin.renpy" }
          },
          "end": "(?<![^\\\\]\\\\)(((?<=\\1)\\1)|\\1)[ \\t]*(\\(.*?\\)(?![^\\(]*?\\)))?",
          "endCaptures": {
            "1": { "name": "string.quoted.renpy punctuation.definition.string.end.renpy" },
            "2": { "name": "meta.empty-string.renpy" },
            "3": {
              "patterns": [ { "include": "source.renpy.python#odd-function-call" } ]
            }
          },
          "patterns": [ { "include": "#strings-interior" } ]
=======
          "begin": "(?<=(^[ \\t]+))(?=r?(?:\"|'|`))",
          "end": "$",
          "patterns": [
            { "include": "#strings" },
            { "include": "source.renpy.python#odd-function-call" },
            { "include": "#fallback-patterns" }
          ]
>>>>>>> 5775bd24
        }
      ]
    },

    "pause": {
      "name": "meta.pause.statement.renpy",
      "contentName": "meta.pause.parameters.renpy",
      "begin": "(?<=^[ \\t]+)(pause)\\b",
      "beginCaptures": {
        "1": { "name": "keyword.control.flow.pause.renpy" }
      },
      "end": "(?=#)|$",

      "patterns": [ { "include": "#simple-expression" } ]
    },

    "renpy-block-tester": {
      "contentName": "meta.renpy.block.renpy",
      "begin": "(?<=(^[ \\t]*)(?:if|elif|else|for|while|label)\\b.*?)(:)",
      "beginCaptures": {
        "2": { "name": "punctuation.section.block.begin.renpy" }
      },
      "end": "^(?=(?!\\1)[ \\t]*[^\\s#]|\\1[^\\s#])",
      "patterns": [ { "include": "#base-patterns" } ]
    },

    "conditionals": {
      "begin": "(?<=^[ \\t]+)(if|elif|else|while|for)\\b",
      "beginCaptures": {
        "1": { "name": "keyword.control.flow.renpy" }
      },
      "end": "(?=#|:)|$",
      "patterns": [
        { "include": "source.renpy.python#expression" },
        { "include": "#fallback-patterns" }
      ]
    },

    "at-statement": {
      "name": "meta.at.statement.renpy",
      "contentName": "meta.at.parameters.renpy",
      "begin": "\\b(?!\\.)(at)\\b",
      "beginCaptures": {
        "1": { "name": "keyword.control.flow.at.renpy" }
      },
      "end": "(?=\\b(at|as|behind|onlayer|expression|with|zorder)\\b|#|=|:)|$",

      "patterns": [ { "include": "#simple-expression" } ]
    },
    "as-statement": {
      "name": "meta.as.statement.renpy",
      "contentName": "meta.as.parameters.renpy",
      "begin": "\\b(?!\\.)(as)\\b",
      "beginCaptures": {
        "1": { "name": "keyword.control.flow.as.renpy" }
      },
      "end": "(?=\\b(at|as|behind|onlayer|expression|with|zorder)\\b|#|=|:)|$",

      "patterns": [ { "include": "#whitespace" }, { "include": "#simple-expression" } ]
    },
    "with-statement": {
      "name": "meta.with.statement.renpy",
      "contentName": "meta.with.parameters.renpy",
      "begin": "\\b(?!\\.)(with)\\b",
      "beginCaptures": {
        "1": { "name": "keyword.control.flow.with.renpy" }
      },
      "end": "(?=\\b(at|as|behind|onlayer|expression|with|zorder)\\b|#|=|:)|$",

      "patterns": [ { "include": "#whitespace" }, { "include": "#simple-expression" } ]
    },
    "behind": {
      "name": "meta.behind.statement.renpy",
      "contentName": "meta.behind.parameters.renpy",
      "begin": "\\b(?!\\.)(behind)\\b",
      "beginCaptures": {
        "1": { "name": "keyword.control.flow.behind.renpy" }
      },
      "end": "(?=\\b(at|as|behind|onlayer|expression|with|zorder)\\b|#|=|:)|$",

      "patterns": [ { "include": "#whitespace" }, { "include": "#simple-expression" } ]
    },
    "onlayer": {
      "name": "meta.onlayer.statement.renpy",
      "contentName": "meta.onlayer.parameters.renpy",
      "begin": "\\b(?!\\.)(onlayer)\\b",
      "beginCaptures": {
        "1": { "name": "keyword.control.flow.onlayer.renpy" }
      },
      "end": "(?=\\b(at|as|behind|onlayer|expression|with|zorder)\\b|#|=|:)|$",

      "patterns": [ { "include": "#whitespace" }, { "include": "#simple-expression" } ]
    },
    "zorder": {
      "name": "meta.zorder.statement.renpy",
      "contentName": "meta.zorder.parameters.renpy",
      "begin": "\\b(?!\\.)(zorder)\\b",
      "beginCaptures": {
        "1": { "name": "keyword.control.flow.zorder.renpy" }
      },
      "end": "(?=\\b(at|as|behind|onlayer|expression|with|zorder)\\b|#|=|:)|$",

      "patterns": [ { "include": "#whitespace" }, { "include": "#simple-expression" } ]
    },
    "image": {
      "patterns": [
        {
          "name": "meta.image.statement.renpy",
          "begin": "(?<=^[ \\t]*)(image)\\b[ \\t]*",
          "beginCaptures": {
            "1": { "name": "keyword.image.renpy" }
          },
          "end": "(?=\\b(at|with)\\b|#|=|:)|$",
          "patterns": [
            { "include": "#strings" },
            {
              "match": "\\b(?:[a-zA-Z_0-9]+)\\b[ \\t]*",
              "name": "entity.name.type.image.renpy"
            }
          ]
        },
        { "include": "#at-statement" },
        { "include": "#with-statement" }
      ]
    },

    "layeredimage-block-tester": {
      "contentName": "meta.layeredimage.block.renpy",
      "begin": "(?<=(^[ \\t]*)(?:layeredimage|group|always|attribute)\\b.*?)(:)",
      "beginCaptures": {
        "2": { "name": "punctuation.section.block.begin.renpy" }
      },
      "end": "^(?=(?!\\1)[ \\t]*[^\\s#]|\\1[^\\s#])",
      "patterns": [
        {
          "name": "keyword.always.renpy",
          "match": "\\b(?:always)\\b"
        },
        {
          "name": "keyword.always.renpy",
          "match": "\\b(?:pos)\\b"
        },
        { "include": "#layeredimage-group" },
        { "include": "#layeredimage-attribute" },
        { "include": "#base-patterns" }
      ]
    },
    "layeredimage-group": {
      "patterns": [
        {
          "name": "meta.layeredimage.group.statement.renpy",
          "contentName": "meta.layeredimage.group.parameters.renpy",
          "begin": "(?<=^[ \\t]*)(group)\\b",

          "beginCaptures": {
            "1": { "name": "keyword.group.renpy" }
          },
          "end": "(?=#|:)|$",
          "patterns": [
            {
              "name": "entity.name.type.layeredimage..renpy",
              "match": "\\b([[:alpha:]_]\\w*)\\b"
            },
            { "include": "#fallback-patterns" }
          ]
        },
        { "include": "#layeredimage-block-tester" }
      ]
    },
    "layeredimage-attribute": {
      "patterns": [
        {
          "name": "meta.layeredimage.attribute.statement.renpy",
          "contentName": "meta.layeredimage.attribute.parameters.renpy",
          "begin": "(?<=^[ \\t]*)(attribute)\\b",

          "beginCaptures": {
            "1": { "name": "keyword.attribute.renpy" }
          },
          "end": "(?=#|:)|$",
          "patterns": [
            {
              "name": "keyword.default.renpy",
              "match": "\\b(default)\\b"
            },
            {
              "name": "entity.name.type.layeredimage.attribute.renpy",
              "match": "\\b([[:alpha:]_]\\w*)\\b"
            },
            { "include": "#fallback-patterns" }
          ]
        },
        { "include": "#layeredimage-block-tester" }
      ]
    },
    "layeredimage": {
      "patterns": [
        {
          "name": "meta.layeredimage.statement.renpy",
          "contentName": "meta.layeredimage.parameters.renpy",
          "begin": "(?<=^[ \\t]*)(layeredimage)\\b",

          "beginCaptures": {
            "1": { "name": "keyword.layeredimage.renpy" }
          },
          "end": "(?=#|:)|$",
          "patterns": [
            {
              "name": "entity.name.type.layeredimage.renpy",
              "match": "\\b([[:alpha:]_]\\w*)\\b"
            },
            { "include": "#fallback-patterns" }
          ]
        },
        { "include": "#layeredimage-block-tester" }
      ]
    },
    "translate-block-tester": {
      "patterns": [
        {
          "contentName": "meta.translate.block.renpy",
          "begin": "(?<=(^[ \\t]*)(?:translate)\\b.*?)(:)",
          "beginCaptures": {
            "2": { "name": "punctuation.section.block.begin.renpy" }
          },
          "end": "^(?=(?!\\1)[ \\t]*[^\\s#]|\\1[^\\s#])",
          "patterns": [
            { "include": "#base-patterns" }
          ]
        }
      ]
    },
    "translate": {
      "patterns": [
        {
          "name": "meta.translate.statement.renpy",
          "contentName": "meta.translate.parameters.renpy",
          "begin": "(?<=^[ \\t]*)(translate)\\b",

          "beginCaptures": {
            "1": { "name": "keyword.translate.renpy" }
          },
          "end": "(?=#|:)|$",
          "patterns": [
            {
              "name": "constant.language.renpy",
              "match": "\\b(?<!\\.)(None)\\b"
            },
            {
              "name": "keyword.other.renpy",
              "match": "\\b(?<!\\.)(strings|style|default|python)\\b"
            },
            {
              "comment": "Only the first word is the language name",
              "name": "entity.name.type.translate.language.renpy",
              "match": "(?<=translate[ \\t]+)\\b([[:alpha:]_]\\w*)\\b"
            },
            { "include": "#label-access" },
            { "include": "#label-name" },
            { "include": "#fallback-patterns" }
          ]
        },
        { "include": "#python-block-tester" },
        { "include": "#translate-block-tester" }
      ]
    },
    "show": {
      "patterns": [
        {
          "name": "meta.show.statement.renpy",
          "begin": "(?<=^[ \\t]*)(show)\\b",
          "beginCaptures": {
            "1": { "name": "keyword.control.flow.show.renpy" }
          },
          "end": "(?=#|:)|$",
          "patterns": [
            { "include": "#screen-call" },
            { "include": "#strings" },

            {
              "name": "keyword.layer.renpy",
              "match": "\\b(layer)\\b"
            },
            {
              "name": "keyword.nopredict.renpy",
              "match": "\\b(nopredict)\\b"
            },

            { "include": "#at-statement" },
            { "include": "#as-statement" },
            { "include": "#with-statement" },
            { "include": "#behind" },
            { "include": "#onlayer" },
            { "include": "#zorder" },
            {
              "match": "\\b(?:[a-zA-Z_0-9]+)\\b",
              "name": "entity.name.type.image.renpy"
            },
            { "include": "#fallback-patterns" }
          ]
        }
      ]
    },
    "window": {
      "patterns": [
        {
          "name": "meta.show.statement.renpy",
          "begin": "(?<=^[ \\t]*)(window)",
          "beginCaptures": {
            "1": { "name": "keyword.window.renpy" }
          },
          "end": "$",
          "patterns": [
            {
              "name": "keyword.control.flow.show.renpy",
              "match": "\\b(show)\\b"
            },
            {
              "name": "keyword.control.flow.hide.renpy",
              "match": "\\b(hide)\\b"
            },
            { "include": "#whitespace" },
            { "include": "#simple-expression" }
          ]
        }
      ]
    },
    "hide": {
      "patterns": [
        {
          "name": "meta.hide.statement.renpy",
          "begin": "(?<=^[ \\t]*)(hide)\\b[ \\t]*",
          "beginCaptures": {
            "1": { "name": "keyword.control.flow.hide.renpy" }
          },
          "end": "$",
          "patterns": [
            { "include": "#screen-call" },
            { "include": "#strings" },
            { "include": "#with-statement" },
            { "include": "#behind" },
            { "include": "#zorder" },
            {
              "match": "\\b(?:[a-zA-Z_0-9]+)\\b[ \\t]*",
              "name": "entity.name.type.image.renpy"
            },
            { "include": "#fallback-patterns" }
          ]
        }
      ]
    },
    "scene": {
      "patterns": [
        {
          "name": "meta.scene.statement.renpy",
          "begin": "(?<=^[ \\t]*)(scene)\\b[ \\t]*",
          "beginCaptures": {
            "1": { "name": "keyword.scene.renpy" }
          },
          "end": "(?=\\b(at|as|behind|onlayer|expression|with|zorder)\\b|#|:)|$",
          "patterns": [
            { "include": "#strings" },
            {
              "match": "\\b(?:[a-zA-Z_0-9]+)\\b[ \\t]*",
              "name": "entity.name.type.image.renpy"
            }
          ]
        },
        { "include": "#with-statement" },
        { "include": "#behind" },
        { "include": "#onlayer" },
        { "include": "#zorder" }
      ]
    },
    "camera": {
      "patterns": [
        {
          "name": "meta.camera.statement.renpy",
          "begin": "(?<=^[ \\t]*)(camera)\\b[ \\t]*",
          "beginCaptures": {
            "1": { "name": "keyword.camera.renpy" }
          },
          "end": "(?=\\b(at|with)\\b|#|:)|$",
          "patterns": [
            {
              "match": "\\b(?:[a-zA-Z_0-9]+)\\b[ \\t]*",
              "name": "entity.name.type.image.renpy"
            }
          ]
        },
        { "include": "#at-statement" },
        { "include": "#with-statement" }
      ]
    },

    "screen-call": {
      "name": "meta.screen.call.renpy",
      "begin": "(?<=(?:call|show|hide)[ \\t]+)(screen)\\b",
      "beginCaptures": {
        "1": { "name": "keyword.screen.renpy" }
      },
      "end": "(?!\\G)(?<=[^ \\t])",
      "patterns": [
        {
          "comment": "Label expression",
          "begin": "(?<=screen[ \\t]+)(?=[a-zA-Z_.])",
          "end": "(?![a-zA-Z_.])(?![ \\t]*\\.[ \\t]*)",
          "patterns": [ { "include": "#label-call" }, { "include": "#label-access" }, { "include": "#label-name" } ]
        },
        { "include": "#with-statement" },
        { "include": "#whitespace" }
      ]
    },

    "builtin-labels": {
      "name": "support.function.builtin.renpy",
      "match": "(?<!\\.)\\b(?:start|quit|after_load|splashscreen|before_main_menu|main_menu|after_warp|hide_windows)\\b"
    },
    "label-name": {
      "patterns": [
        { "include": "source.renpy.python#builtin-possible-callables" },
        { "include": "#builtin-labels" },
        {
          "name": "entity.name.function.label.renpy",
          "match": "\\b(?:[a-zA-Z_]\\w*)\\b"
        }
      ]
    },
    "label-call": {
      "comment": "Note: label params are only allowed at the end of the access expression",
      "name": "meta.function-call.label.renpy",
      "begin": "\\b(?=([a-zA-Z_]\\w*)\\s*(\\())",
      "end": "(\\))",
      "endCaptures": {
        "1": { "name": "punctuation.definition.arguments.end.renpy" }
      },
      "patterns": [ { "include": "source.renpy.python#special-variables" }, { "include": "#label-name" }, { "include": "source.renpy.python#function-arguments" } ]
    },
    "label-access": {
      "comment": "Note: Labels can't be nested twice in a row!",
      "name": "meta.member.access.label.renpy",
      "begin": "(\\.)\\s*(?!\\.)",
      "end": "(?<=\\S)(?=\\W)|(^|(?<=\\s))(?=[^\\\\\\w\\s])|$",
      "beginCaptures": {
        "1": { "name": "punctuation.separator.dot.renpy" }
      },
      "patterns": [ { "include": "#label-call" }, { "include": "#label-name" } ]
    },
    "label-def-name": {
      "comment": "Note: Labels can't be nested twice in a row!",
      "patterns": [
        { "include": "source.renpy.python#builtin-possible-callables" },
        { "include": "#builtin-labels" },
        {
          "match": "(?<=^|[ \\t])(\\b(?:[a-zA-Z_]\\w*)\\b)?(\\.)?(\\b(?:[a-zA-Z_]\\w*)\\b)",
          "captures": {
            "1": { "name": "entity.name.function.label.renpy" },
            "2": { "name": "punctuation.separator.dot.renpy" },
            "3": { "name": "entity.name.function.label.renpy" }
          }
        }
      ]
    },
    "label": {
      "name": "meta.label.statement.renpy",
      "begin": "(?<=^[ \\t]*)(label)\\b",
<<<<<<< HEAD
      "beginCaptures": {
        "1": { "name": "storage.type.function.label.renpy" }
      },
      "end": "$|^",
      "patterns": [
        {
          "match": "\\b(hide)\\b",
          "name": "keyword.hide.renpy"
        },
        { "include": "#label-def-name" },
        { "include": "source.renpy.python#parameters" },
        { "include": "#whitespace" },
        { "include": "#renpy-block-tester" },
=======
      "end": "(?=#|:)|$",
      "beginCaptures": {
        "1": { "name": "storage.type.function.label.renpy" }
      },
      "patterns": [
        {
          "name": "keyword.control.flow.hide.renpy",
          "match": "\\b(?<!\\.)(hide)\\b"
        },
        { "include": "#label-def-name" },
        { "include": "source.renpy.python#parameters" },
>>>>>>> 5775bd24
        { "include": "#fallback-patterns-with-error" }
      ]
    },
    "return-statements": {
      "begin": "(?<=^[ \\t]+)(return)\\b",
      "beginCaptures": {
        "1": { "name": "keyword.control.flow.return.renpy" }
      },
      "end": "$",
      "patterns": [ { "include": "#renpy-only-expressions" }, { "include": "source.renpy.python#expression" } ]
    },
    "call-jump-expression": {
      "begin": "\\b(?<!\\.)(expression)\\b",
      "beginCaptures": {
        "1": { "name": "keyword.expression.renpy" }
      },
      "end": "(?=\\b(?<!\\.)(?:pass|from)\\b)|$",
      "patterns": [ { "include": "#renpy-only-expressions" }, { "include": "source.renpy.python#expression" } ]
    },
    "jump": {
      "name": "meta.jump.statement.renpy",
      "begin": "(?<=^[ \\t]+)(jump)\\b",
      "beginCaptures": {
        "1": { "name": "keyword.control.flow.jump.renpy" }
      },
      "end": "(?=#)|$",
      "endCaptures": {
        "1": { "name": "invalid.illegal.renpy" }
      },
      "patterns": [
        { "include": "#call-jump-expression" },
        {
          "comment": "Label expression",
          "begin": "(?=[a-zA-Z_.])",
          "end": "(?![a-zA-Z_.])(?![ \\t]*\\.[ \\t]*)",
          "patterns": [ { "include": "#label-access" }, { "include": "#label-name" } ]
        },
        { "include": "#whitespace" }
      ]
    },
    "call-pass": {
      "begin": "\\b(?<!\\.)(pass)\\b(?=[ \\t]*\\()",
      "beginCaptures": {
        "1": { "name": "keyword.control.flow.pass.renpy" }
      },
      "end": "(\\))",
      "endCaptures": {
        "1": { "name": "punctuation.definition.arguments.end.renpy" }
      },
      "patterns": [
        { "include": "source.renpy.python#function-arguments" },
        { "include": "#whitespace" }
      ]
    },
    "call-from": {
      "name": "meta.from.clause.renpy",
      "contentName": "meta.from.arguments.renpy",
      "begin": "\\b(?<!\\.)(from)\\b",
      "beginCaptures": {
        "1": { "name": "keyword.control.flow.from.renpy" }
      },
      "end": "(?!\\G)(?<=[^ \\t])|$",
      "patterns": [
        { "include": "#label-name" },
        { "include": "#fallback-patterns" }
      ]
    },
    "call": {
      "name": "meta.call.statement.renpy",
      "contentName": "meta.call.arguments.renpy",
      "begin": "(?<=^[ \\t]+)(call)\\b",
      "beginCaptures": {
        "1": { "name": "keyword.control.flow.call.renpy" }
      },
      "end": "$",
      "endCaptures": {
        "1": { "name": "invalid.illegal.renpy" }
      },
      "patterns": [
        { "include": "#call-jump-expression" },
        { "include": "#call-pass" },
        { "include": "#call-from" },
        { "include": "#screen-call" },
        {
          "name": "keyword.nopredict.renpy",
          "match": "\\b(nopredict)\\b"
        },
        { "include": "#with-statement" },
        {
          "comment": "Label expression",
          "begin": "(?<=call[ \\t]+)(?=[a-zA-Z_.])",
          "end": "(?![a-zA-Z_.])(?![ \\t]*\\.[ \\t]*)",
          "patterns": [ { "include": "#label-call" }, { "include": "#label-access" }, { "include": "#label-name" } ]
        },
        { "include": "#whitespace" },
        { "include": "#comments" },
        {
          "match": "[^ \\t]+",
          "name": "invalid.illegal.unexpected-characters-call-arguments.renpy"
        }
      ]
    },
    "menu-option": {
      "contentName": "meta.menu-option.block.renpy",
      "begin": "(?<=(^[ \\t]+))((?:\".*\")|(?:'.*')|(?:\"\"\".*\"\"\"))(.+)?(:)",
      "beginCaptures": {
        "2": {
          "name": "meta.menu-option.renpy",
          "patterns": [ { "include": "#strings" } ]
        },
        "3": {
          "name": "meta.embedded.line.python",
          "patterns": [
            { "include": "source.renpy.python#odd-function-call" },
            {
              "comment": "if condition",
              "begin": "\\b(if)\\b",
              "beginCaptures": {
                "1": { "name": "keyword.control.conditional.renpy" }
              },
              "end": "(?=#|:)|$",
              "patterns": [ { "include": "source.renpy.python#expression" } ]
            }
          ]
        },
        "4": { "name": "punctuation.section.menu-option.begin.renpy" }
      },
      "end": "^(?=(?!\\1)[ \\t]*[^\\s#]|\\1[^\\s#])",
      "patterns": [ { "include": "#base-patterns" } ]
    },
    "menu-set": {
      "contentName": "meta.embedded.line.python",
      "begin": "(?<=^[ \\t]+)(set)\\b",
      "beginCaptures": {
        "1": { "name": "keyword.set.renpy" }
      },
      "end": "$",
      "patterns": [ { "include": "source.renpy.python#expression" } ]
    },
    "menu": {
      "name": "meta.menu.statement.renpy",
      "contentName": "meta.menu.block.renpy",
      "begin": "(?<=(^[ \\t]*))(menu)[ \\t]*(.+)?(:)",
      "beginCaptures": {
        "2": { "name": "storage.type.function.renpy" },
        "3": {
          "patterns": [
            {
              "comment": "Menu name",
              "match": "[a-zA-Z_.]\\w*",
              "name": "entity.name.function.menu.renpy"
            },
            {
              "name": "meta.function-call.python",
              "begin": "(?<=\\bmenu\\s*)(?=\\()",
              "end": "(\\))",
              "endCaptures": {
                "1": { "name": "punctuation.definition.arguments.end.python" }
              },
              "patterns": [ { "include": "source.renpy.python#function-arguments" } ]
            }
          ]
        },
        "4": { "name": "punctuation.section.menu.begin.renpy" }
      },
      "end": "^(?=(?!\\1)[ \\t]*[^\\s#]|\\1[^\\s#])",
      "patterns": [ { "include": "#comments" }, { "include": "#menu-option" }, { "include": "#say-statements" }, { "include": "#menu-set" }, { "include": "#fallback-patterns" } ]
    },
    "builtin-audio-channels": {
      "name": "support.type.audio.channel.renpy",
      "match": "(?<!\\.)\\b(?:music|sound|voice|audio)\\b"
    },
    "audio-channel": {
      "patterns": [
        { "include": "#builtin-audio-channels" },
        {
          "match": ".+",
          "name": "entity.name.type.audio.channel.renpy"
        }
      ]
    },
    "audio-params": {
      "patterns": [
        {
          "name": "keyword.other.audio.renpy",
          "match": "\\b(?<!\\.)(?:fadeout|fadein|volume|loop|noloop)\\b"
        },
        { "include": "source.renpy.python#number" }
      ]
    },
    "play": {
      "patterns": [
        {
          "name": "meta.play.audio.statement.renpy",
          "begin": "(?<=^[ \\t]*)(play)\\b[ \\t]+\\b([a-zA-Z_0-9]*)\\b",
          "beginCaptures": {
            "1": { "name": "keyword.play.renpy" },
            "2": {
              "patterns": [ { "include": "#audio-channel" } ]
            }
          },
          "end": "(?=#)|$",
          "patterns": [ { "include": "#strings" }, { "include": "#audio-params" }, { "include": "source.renpy.python#expression" }, { "include": "#whitespace" } ]
        }
      ]
    },
    "queue": {
      "patterns": [
        {
          "name": "meta.queue.audio.statement.renpy",
          "begin": "(?<=^[ \\t]*)(queue)\\b[ \\t]+\\b([a-zA-Z_0-9]*)\\b",
          "beginCaptures": {
            "1": { "name": "keyword.queue.renpy" },
            "2": {
              "patterns": [ { "include": "#audio-channel" } ]
            }
          },
          "end": "(?=#)|$",
          "patterns": [ { "include": "#strings" }, { "include": "#audio-params" }, { "include": "source.renpy.python#expression" }, { "include": "#whitespace" } ]
        }
      ]
    },
    "stop": {
      "patterns": [
        {
          "name": "meta.stop.audio.statement.renpy",
          "begin": "(?<=^[ \\t]*)(stop)\\b[ \\t]+\\b([a-zA-Z_0-9]*)\\b",
          "beginCaptures": {
            "1": { "name": "keyword.stop.renpy" },
            "2": {
              "patterns": [ { "include": "#audio-channel" } ]
            }
          },
          "end": "(?=#)|$",
          "patterns": [
            {
              "name": "keyword.fadeout.renpy",
              "match": "\\b(?<!\\.)(?:fadeout)\\b"
            },
            { "include": "source.renpy.python#number" },
            { "include": "#whitespace" }
          ]
        }
      ]
    },
    "audio": {
      "patterns": [ { "include": "#play" }, { "include": "#queue" }, { "include": "#stop" } ]
    },

    "renpy-statements": {
      "patterns": [
        { "include": "#label" },
        { "include": "#menu" },
        { "include": "#image" },
        { "include": "#layeredimage" },
        { "include": "#translate" },
        { "include": "#audio" },
        { "include": "#pause" },
        { "include": "source.renpy.atl#transform" },
        { "include": "source.renpy.atl#atl-block-tester" },
        { "include": "#scene" },
        { "include": "#camera" },
        { "include": "#window" },
        { "include": "#show" },
        { "include": "#hide" },
        { "include": "#with-statement" },
        { "include": "source.renpy.screen#screen" },
        { "include": "source.renpy.style#style" },
        { "include": "#return-statements" },
        { "include": "#jump" },
        { "include": "#call" }
      ]
    },
    "base-patterns": {
      "patterns": [ { "include": "#statements" }, { "include": "#expressions" } ]
    }
  }
}<|MERGE_RESOLUTION|>--- conflicted
+++ resolved
@@ -895,22 +895,6 @@
         },
         {
           "name": "meta.say.narrator.renpy meta.say.statement.renpy",
-<<<<<<< HEAD
-          "contentName": "string.quoted.narrator.renpy",
-          "begin": "(?<=^[ \\t]+)(\"\"\"|\"|'''|'|```|`)",
-          "beginCaptures": {
-            "1": { "name": "string.quoted.renpy punctuation.definition.string.begin.renpy" }
-          },
-          "end": "(?<![^\\\\]\\\\)(((?<=\\1)\\1)|\\1)[ \\t]*(\\(.*?\\)(?![^\\(]*?\\)))?",
-          "endCaptures": {
-            "1": { "name": "string.quoted.renpy punctuation.definition.string.end.renpy" },
-            "2": { "name": "meta.empty-string.renpy" },
-            "3": {
-              "patterns": [ { "include": "source.renpy.python#odd-function-call" } ]
-            }
-          },
-          "patterns": [ { "include": "#strings-interior" } ]
-=======
           "begin": "(?<=(^[ \\t]+))(?=r?(?:\"|'|`))",
           "end": "$",
           "patterns": [
@@ -918,7 +902,6 @@
             { "include": "source.renpy.python#odd-function-call" },
             { "include": "#fallback-patterns" }
           ]
->>>>>>> 5775bd24
         }
       ]
     },
@@ -1385,7 +1368,6 @@
     "label": {
       "name": "meta.label.statement.renpy",
       "begin": "(?<=^[ \\t]*)(label)\\b",
-<<<<<<< HEAD
       "beginCaptures": {
         "1": { "name": "storage.type.function.label.renpy" }
       },
@@ -1399,19 +1381,6 @@
         { "include": "source.renpy.python#parameters" },
         { "include": "#whitespace" },
         { "include": "#renpy-block-tester" },
-=======
-      "end": "(?=#|:)|$",
-      "beginCaptures": {
-        "1": { "name": "storage.type.function.label.renpy" }
-      },
-      "patterns": [
-        {
-          "name": "keyword.control.flow.hide.renpy",
-          "match": "\\b(?<!\\.)(hide)\\b"
-        },
-        { "include": "#label-def-name" },
-        { "include": "source.renpy.python#parameters" },
->>>>>>> 5775bd24
         { "include": "#fallback-patterns-with-error" }
       ]
     },
