--- conflicted
+++ resolved
@@ -1380,14 +1380,7 @@
           "name": "keyword.hide.renpy"
         },
         { "include": "#label-def-name" },
-<<<<<<< HEAD
-        { "include": "source.renpy.python#parameters" },
-        { "include": "#whitespace" },
-        { "include": "#renpy-block-tester" },
-        { "include": "#fallback-patterns-with-error" }
-=======
         { "include": "source.renpy.python#parameters" }
->>>>>>> a02ec961
       ]
     },
     "return-statements": {
