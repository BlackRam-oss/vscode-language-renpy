--- conflicted
+++ resolved
@@ -2,11 +2,7 @@
   "name": "languague-renpy",
   "displayName": "Ren'Py Language",
   "description": "Adds rich support for the Ren'Py programming language to Visual Studio Code.",
-<<<<<<< HEAD
   "version": "2.1.5",
-=======
-  "version": "2.0.16",
->>>>>>> 8b2cc2a5
   "publisher": "LuqueDaniel",
   "license": "MIT",
   "homepage": "https://github.com/LuqueDaniel/vscode-language-renpy",
@@ -192,33 +188,23 @@
   },
   "devDependencies": {
     "@types/mocha": "^9.1.1",
-<<<<<<< HEAD
-    "@types/node": "^18.7.13",
+    "@types/node": "^18.13.0",
     "@types/vscode": "^1.67.2",
     "@types/webpack": "^5.28.0",
-    "@typescript-eslint/eslint-plugin": "^5.32.0",
-    "@typescript-eslint/parser": "^5.35.1",
+    "@typescript-eslint/eslint-plugin": "^5.52.0",
+    "@typescript-eslint/parser": "^5.52.0",
     "copy-webpack-plugin": "^11.0.0",
-    "eslint": "^8.23.0",
-    "eslint-plugin-import": "^2.26.0",
+    "eslint": "^8.33.0",
+    "eslint-plugin-import": "^2.27.5",
     "fork-ts-checker-webpack-plugin": "^7.2.11",
     "node-polyfill-webpack-plugin": "^1.1.4",
     "ts-loader": "^9.3.0",
     "ts-node": "^10.8.0",
-    "typescript": "^4.7.2",
+    "typescript": "^4.8.4",
     "vscode-test": "^1.6.1",
     "webpack": "^5.72.1",
     "webpack-cli": "^4.9.2",
     "vsce": "^2.9.2",
     "prettier": "^2.7.1"
-=======
-    "@types/node": "^18.13.0",
-    "@typescript-eslint/eslint-plugin": "^5.52.0",
-    "@typescript-eslint/parser": "^5.52.0",
-    "eslint": "^8.33.0",
-    "eslint-plugin-import": "^2.27.5",
-    "typescript": "^4.8.4",
-    "vscode-test": "^1.6.1"
->>>>>>> 8b2cc2a5
   }
 }