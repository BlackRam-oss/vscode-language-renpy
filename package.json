--- conflicted
+++ resolved
@@ -2,11 +2,7 @@
   "name": "languague-renpy",
   "displayName": "Ren'Py Language",
   "description": "Adds rich support for the Ren'Py programming language to Visual Studio Code.",
-<<<<<<< HEAD
   "version": "2.1.1",
-=======
-  "version": "2.0.13",
->>>>>>> 7fab9218
   "publisher": "LuqueDaniel",
   "license": "MIT",
   "homepage": "https://github.com/LuqueDaniel/vscode-language-renpy",
@@ -191,20 +187,13 @@
   },
   "devDependencies": {
     "@types/mocha": "^9.1.1",
-<<<<<<< HEAD
-    "@types/node": "^17.0.36",
-    "@types/vscode": "^1.67.0",
+    "@types/node": "^18.7.13",
+    "@types/vscode": "^1.67.2",
     "@types/webpack": "^5.28.0",
-    "@typescript-eslint/eslint-plugin": "^5.25.0",
-    "@typescript-eslint/parser": "^5.25.0",
-    "copy-webpack-plugin": "^11.0.0",
-    "eslint": "^8.15.0",
-=======
-    "@types/node": "^18.7.13",
     "@typescript-eslint/eslint-plugin": "^5.32.0",
     "@typescript-eslint/parser": "^5.35.1",
+    "copy-webpack-plugin": "^11.0.0",
     "eslint": "^8.23.0",
->>>>>>> 7fab9218
     "eslint-plugin-import": "^2.26.0",
     "fork-ts-checker-webpack-plugin": "^7.2.11",
     "node-polyfill-webpack-plugin": "^1.1.4",
