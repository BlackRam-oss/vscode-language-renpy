--- conflicted
+++ resolved
@@ -1,19 +1,15 @@
 # Changelog
 
-<<<<<<< HEAD
-## Next release ()
-
-### Fixes
-
-* Fix folding for label starting with a dot [#52](https://github.com/LuqueDaniel/vscode-language-renpy/issues/52)
-=======
 ## 2.0.4 (2021/11/07)
 
 ### Changes and improvements
 
 * Ren'Py default transforms are now included in the 'at' autocomplete list [#51](https://github.com/LuqueDaniel/vscode-language-renpy/issues/51)
 * Doc strings are no longer parsed for semantic tokens [#44](https://github.com/LuqueDaniel/vscode-language-renpy/issues/44)
->>>>>>> 943dac19
+
+### Fixes
+
+* Fix folding for label starting with a dot [#52](https://github.com/LuqueDaniel/vscode-language-renpy/issues/52)
 
 ## 2.0.3 (2021/10/31)
 
